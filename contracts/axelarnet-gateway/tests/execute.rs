use assert_ok::assert_ok;
use axelar_wasm_std::assert_err_contains;
use axelar_wasm_std::error::ContractError;
use axelar_wasm_std::response::inspect_response_msg;
use axelarnet_gateway::contract::{self, ExecuteError};
use axelarnet_gateway::msg::ExecuteMsg;
use axelarnet_gateway::StateError;
<<<<<<< HEAD
use cosmwasm_std::testing::{
    mock_dependencies, mock_env, mock_info, MockQuerierCustomHandlerResult,
};
use cosmwasm_std::{Coin, ContractResult, DepsMut, HexBinary, Response, SystemResult};
=======
use cosmwasm_std::testing::{message_info, mock_dependencies};
use cosmwasm_std::HexBinary;
>>>>>>> f7fb035e
use rand::RngCore;
use router_api::msg::ExecuteMsg as RouterExecuteMsg;
use router_api::{CrossChainId, Message};
use serde::de::DeserializeOwned;
use serde_json::json;

use crate::utils::messages;

mod utils;

#[test]
fn execute_message_when_not_approved_fails() {
    let mut deps = mock_dependencies();

    let cc_id = CrossChainId::new("source-chain", "hash-index").unwrap();
    let payload = vec![1, 2, 3].into();

    utils::instantiate_contract(deps.as_mut()).unwrap();

    assert_err_contains!(
        utils::execute_payload(deps.as_mut(), cc_id, payload),
        StateError,
        StateError::MessageNotApproved(..)
    );
}

#[test]
fn execute_approved_message_when_already_executed_fails() {
    let mut deps = mock_dependencies();

    let payload: HexBinary = vec![1, 2, 3].into();
    let msg = messages::dummy_from_router(&payload);
    let cc_id = msg.cc_id.clone();

    utils::instantiate_contract(deps.as_mut()).unwrap();
    utils::route_from_router(deps.as_mut(), vec![msg]).unwrap();
    utils::execute_payload(deps.as_mut(), cc_id.clone(), payload.clone()).unwrap();

    assert_err_contains!(
        utils::execute_payload(deps.as_mut(), cc_id, payload),
        StateError,
        StateError::MessageAlreadyExecuted(..)
    );
}

#[test]
fn execute_approved_message_when_payload_mismatch_fails() {
    let mut deps = mock_dependencies();

    let payload: Vec<u8> = vec![1, 2, 3];
    let mismatched_payload = vec![4, 5, 6].into();
    let msg = messages::dummy_from_router(&payload);
    let cc_id = msg.cc_id.clone();

    utils::instantiate_contract(deps.as_mut()).unwrap();
    utils::route_from_router(deps.as_mut(), vec![msg]).unwrap();

    assert_err_contains!(
        utils::execute_payload(deps.as_mut(), cc_id, mismatched_payload),
        StateError,
        StateError::PayloadHashMismatch
    );
}

#[test]
fn execute_approved_message_once_returns_correct_message() {
    let mut deps = mock_dependencies();

    let payload = vec![1, 2, 3].into();
    let msg = messages::dummy_from_router(&payload);
    let cc_id = msg.cc_id.clone();

    utils::instantiate_contract(deps.as_mut()).unwrap();
    utils::route_from_router(deps.as_mut(), vec![msg]).unwrap();

    let response = assert_ok!(utils::execute_payload(deps.as_mut(), cc_id, payload));
    let msg = assert_ok!(inspect_response_msg::<utils::ExecuteMsg>(response));
    goldie::assert_json!(msg)
}

#[test]
fn execute_approved_message_once_returns_correct_events() {
    let mut deps = mock_dependencies();

    let payload = vec![1, 2, 3].into();
    let msg = messages::dummy_from_router(&payload);
    let cc_id = msg.cc_id.clone();

    utils::instantiate_contract(deps.as_mut()).unwrap();
    utils::route_from_router(deps.as_mut(), vec![msg]).unwrap();

    let response = assert_ok!(utils::execute_payload(deps.as_mut(), cc_id, payload));
    goldie::assert_json!(response.events)
}

#[test]
fn route_from_router_with_destination_chain_not_matching_contract_fails() {
    let mut deps = mock_dependencies();

    let msg = messages::dummy_from_router(&[1, 2, 3]);
    let msg_with_wrong_destination = Message {
        destination_chain: "wrong-chain".parse().unwrap(),
        ..msg
    };

    utils::instantiate_contract(deps.as_mut()).unwrap();

    assert_err_contains!(
        utils::route_from_router(deps.as_mut(), vec![msg_with_wrong_destination]),
        ExecuteError,
        ExecuteError::InvalidDestination { .. }
    );
}

#[test]
fn route_from_router_same_message_multiple_times_succeeds() {
    let mut deps = mock_dependencies();

    let msgs = vec![messages::dummy_from_router(&[1, 2, 3])];

    utils::instantiate_contract(deps.as_mut()).unwrap();

    let response = assert_ok!(utils::route_from_router(deps.as_mut(), msgs));
    goldie::assert_json!(response);
}

#[test]
fn route_from_router_multiple_times_with_data_mismatch_fails() {
    let mut deps = mock_dependencies();

    let mut msgs = vec![messages::dummy_from_router(&[1, 2, 3])];

    utils::instantiate_contract(deps.as_mut()).unwrap();
    utils::route_from_router(deps.as_mut(), msgs.clone()).unwrap();

    msgs[0].source_address = "wrong-address".parse().unwrap();

    assert_err_contains!(
        utils::route_from_router(deps.as_mut(), msgs),
        StateError,
        StateError::MessageMismatch(..)
    );
}

#[test]
fn route_to_router_without_contract_call_ignores_message() {
    let mut deps = mock_dependencies();

    let msg = messages::dummy_to_router(&vec![1, 2, 3]);

    utils::instantiate_contract(deps.as_mut()).unwrap();

    let response = assert_ok!(route_to_router(deps.as_mut(), vec![msg]));
    assert_eq!(response.messages.len(), 0);
}

#[test]
fn route_to_router_after_contract_call_with_tempered_data_fails() {
    let mut tx_hash = [0u8; 32];
    rand::thread_rng().fill_bytes(&mut tx_hash);
    let nonce = rand::random();

<<<<<<< HEAD
    let mut deps = mock_dependencies();
=======
    let mut deps = mock_axelar_dependencies();
    let api = deps.api;

>>>>>>> f7fb035e
    deps.querier = deps
        .querier
        .with_custom_handler(reply_with_tx_hash_and_nonce(tx_hash, nonce));

    let destination_chain = "destination-chain".parse().unwrap();
    let destination_address = "destination-address".parse().unwrap();
    let payload = vec![1, 2, 3].into();

    utils::instantiate_contract(deps.as_mut()).unwrap();
    let response = utils::call_contract(
<<<<<<< HEAD
        deps.as_mut(),
        mock_info("sender", &[]),
=======
        deps.as_default_mut(),
        message_info(&api.addr_make("sender"), &[]),
>>>>>>> f7fb035e
        destination_chain,
        destination_address,
        payload,
    )
    .unwrap();

    let RouterExecuteMsg::RouteMessages(mut msgs) = inspect_response_msg(response).unwrap() else {
        panic!("pattern must match")
    };
    msgs[0].destination_chain = "wrong-chain".parse().unwrap();

    assert_err_contains!(
        route_to_router(deps.as_mut(), msgs),
        ExecuteError,
        ExecuteError::MessageMismatch(..)
    );
}

#[test]
fn route_to_router_after_contract_call_succeeds_multiple_times() {
    let tx_hash: [u8; 32] =
        hex::decode("3fe69130d2899d40569559e420f182aa62bf6265de3f7d5be65fb86bc0869dbd")
            .unwrap()
            .try_into()
            .unwrap();
    let nonce = 210;

<<<<<<< HEAD
    let mut deps = mock_dependencies();
=======
    let mut deps = mock_axelar_dependencies();
    let api = deps.api;

>>>>>>> f7fb035e
    deps.querier = deps
        .querier
        .with_custom_handler(reply_with_tx_hash_and_nonce(tx_hash, nonce));

    let destination_chain = "destination-chain".parse().unwrap();
    let destination_address = "destination-address".parse().unwrap();
    let payload = vec![1, 2, 3].into();

    utils::instantiate_contract(deps.as_mut()).unwrap();
    let response = utils::call_contract(
<<<<<<< HEAD
        deps.as_mut(),
        mock_info("sender", &[]),
=======
        deps.as_default_mut(),
        message_info(&api.addr_make("sender"), &[]),
>>>>>>> f7fb035e
        destination_chain,
        destination_address,
        payload,
    )
    .unwrap();

    let RouterExecuteMsg::RouteMessages(msgs) = inspect_response_msg(response).unwrap() else {
        panic!("pattern must match")
    };

    for _ in 0..10 {
        let response = assert_ok!(route_to_router(deps.as_mut(), msgs.clone()));
        let msg = assert_ok!(inspect_response_msg::<RouterExecuteMsg>(response));
        goldie::assert_json!(msg);
    }
}

#[test]
fn route_to_router_after_contract_call_ignores_duplicates() {
    let tx_hash: [u8; 32] =
        hex::decode("7629eaf655df7c97a92ab9bf92089b2db9c7c131495fcb70fdab67bfe2877b13")
            .unwrap()
            .try_into()
            .unwrap();
    let nonce = 200;

<<<<<<< HEAD
    let mut deps = mock_dependencies();
=======
    let mut deps = mock_axelar_dependencies();
    let api = deps.api;

>>>>>>> f7fb035e
    deps.querier = deps
        .querier
        .with_custom_handler(reply_with_tx_hash_and_nonce(tx_hash, nonce));

    let destination_chain = "destination-chain".parse().unwrap();
    let destination_address = "destination-address".parse().unwrap();
    let payload = vec![1, 2, 3].into();

    utils::instantiate_contract(deps.as_mut()).unwrap();
    let response = utils::call_contract(
<<<<<<< HEAD
        deps.as_mut(),
        mock_info("sender", &[]),
=======
        deps.as_default_mut(),
        message_info(&api.addr_make("sender"), &[]),
>>>>>>> f7fb035e
        destination_chain,
        destination_address,
        payload,
    )
    .unwrap();

    let RouterExecuteMsg::RouteMessages(mut msgs) = inspect_response_msg(response).unwrap() else {
        panic!("pattern must match")
    };

    msgs.append(&mut msgs.clone());
    msgs.append(&mut msgs.clone());
    assert_eq!(msgs.len(), 4);

    let response = assert_ok!(route_to_router(deps.as_mut(), msgs));
    let msg = assert_ok!(inspect_response_msg::<RouterExecuteMsg>(response));
    goldie::assert_json!(msg);
}

#[test]
fn contract_call_returns_correct_message() {
    let tx_hash: [u8; 32] =
        hex::decode("a695e27bcb71c3dfd108c18e031ec966e37c7c95927c2a9fd88ec573ee690c2c")
            .unwrap()
            .try_into()
            .unwrap();
    let nonce = 190;

<<<<<<< HEAD
    let mut deps = mock_dependencies();
=======
    let mut deps = mock_axelar_dependencies();
    let api = deps.api;

>>>>>>> f7fb035e
    deps.querier = deps
        .querier
        .with_custom_handler(reply_with_tx_hash_and_nonce(tx_hash, nonce));

    let destination_chain = "destination-chain".parse().unwrap();
    let destination_address = "destination-address".parse().unwrap();
    let payload = vec![1, 2, 3].into();

    utils::instantiate_contract(deps.as_mut()).unwrap();

    let response = assert_ok!(utils::call_contract(
<<<<<<< HEAD
        deps.as_mut(),
        mock_info("sender", &[]),
=======
        deps.as_default_mut(),
        message_info(&api.addr_make("sender"), &[]),
>>>>>>> f7fb035e
        destination_chain,
        destination_address,
        payload,
    ));
    let msg = assert_ok!(inspect_response_msg::<RouterExecuteMsg>(response));
    goldie::assert_json!(msg)
}

#[test]
fn contract_call_with_token_returns_correct_message() {
    let tx_hash: [u8; 32] = [2; 32];
    let nonce = 99;
    let token = Coin::new(10, "axelar");

<<<<<<< HEAD
    let mut deps = mock_dependencies();
=======
    let mut deps = mock_axelar_dependencies();
    let api = deps.api;

>>>>>>> f7fb035e
    deps.querier = deps
        .querier
        .with_custom_handler(reply_with_tx_hash_and_nonce(tx_hash, nonce));

    let destination_chain = "destination-chain".parse().unwrap();
    let destination_address = "destination-address".parse().unwrap();
    let payload = vec![1, 2, 3].into();

    utils::instantiate_contract(deps.as_mut()).unwrap();

    let response = assert_ok!(utils::call_contract(
<<<<<<< HEAD
        deps.as_mut(),
        mock_info("sender", &[token]),
=======
        deps.as_default_mut(),
        message_info(&api.addr_make("sender"), &[]),
>>>>>>> f7fb035e
        destination_chain,
        destination_address,
        payload,
    ));
    let msg = assert_ok!(inspect_response_msg::<axelarnet_gateway::msg::NexusGatewayExecuteMsg>(
        response
    ));
    goldie::assert_json!(msg)
}

#[test]
fn contract_call_returns_correct_events() {
    let tx_hash: [u8; 32] =
        hex::decode("b695e27bcb71c3dfd108c18e031ec966e37c7c95927c2a9fd88ec573ee690c2c")
            .unwrap()
            .try_into()
            .unwrap();
    let nonce = 160;

<<<<<<< HEAD
    let mut deps = mock_dependencies();
=======
    let mut deps = mock_axelar_dependencies();
    let api = deps.api;

>>>>>>> f7fb035e
    deps.querier = deps
        .querier
        .with_custom_handler(reply_with_tx_hash_and_nonce(tx_hash, nonce));

    let destination_chain = "destination-chain".parse().unwrap();
    let destination_address = "destination-address".parse().unwrap();
    let payload = vec![1, 2, 3].into();

<<<<<<< HEAD
    utils::instantiate_contract(deps.as_mut()).unwrap();
    let response = assert_ok!(utils::call_contract(
        deps.as_mut(),
        mock_info("sender", &[]),
=======
    utils::instantiate_contract(deps.as_default_mut()).unwrap();
    let response = utils::call_contract(
        deps.as_default_mut(),
        message_info(&api.addr_make("sender"), &[]),
>>>>>>> f7fb035e
        destination_chain,
        destination_address,
        payload,
    ));
    goldie::assert_json!(response.events)
}

fn route_to_router(deps: DepsMut, msgs: Vec<Message>) -> Result<Response, ContractError> {
    contract::execute(
        deps,
        mock_env(),
        mock_info("sender", &[]),
        ExecuteMsg::RouteMessages(msgs),
    )
}

fn reply_with_tx_hash_and_nonce<C>(
    tx_hash: [u8; 32],
    nonce: u32,
) -> impl Fn(&C) -> MockQuerierCustomHandlerResult
where
    C: DeserializeOwned,
{
    move |_| {
        SystemResult::Ok(ContractResult::Ok(
            json!({
                "tx_hash": tx_hash,
                "nonce": nonce,
            })
            .to_string()
            .as_bytes()
            .into(),
        ))
    }
}<|MERGE_RESOLUTION|>--- conflicted
+++ resolved
@@ -1,26 +1,18 @@
 use assert_ok::assert_ok;
+use axelar_core_std::nexus::test_utils::reply_with_is_chain_registered;
 use axelar_wasm_std::assert_err_contains;
-use axelar_wasm_std::error::ContractError;
 use axelar_wasm_std::response::inspect_response_msg;
-use axelarnet_gateway::contract::{self, ExecuteError};
-use axelarnet_gateway::msg::ExecuteMsg;
+use axelarnet_gateway::contract::ExecuteError;
 use axelarnet_gateway::StateError;
-<<<<<<< HEAD
-use cosmwasm_std::testing::{
-    mock_dependencies, mock_env, mock_info, MockQuerierCustomHandlerResult,
-};
-use cosmwasm_std::{Coin, ContractResult, DepsMut, HexBinary, Response, SystemResult};
-=======
 use cosmwasm_std::testing::{message_info, mock_dependencies};
 use cosmwasm_std::HexBinary;
->>>>>>> f7fb035e
 use rand::RngCore;
 use router_api::msg::ExecuteMsg as RouterExecuteMsg;
 use router_api::{CrossChainId, Message};
-use serde::de::DeserializeOwned;
-use serde_json::json;
-
-use crate::utils::messages;
+
+use crate::utils::{
+    axelar_query_handler, messages, mock_axelar_dependencies, params, OwnedDepsExt,
+};
 
 mod utils;
 
@@ -42,18 +34,21 @@
 
 #[test]
 fn execute_approved_message_when_already_executed_fails() {
-    let mut deps = mock_dependencies();
+    let mut deps = mock_axelar_dependencies();
+    deps.querier = deps
+        .querier
+        .with_custom_handler(reply_with_is_chain_registered(false));
 
     let payload: HexBinary = vec![1, 2, 3].into();
     let msg = messages::dummy_from_router(&payload);
     let cc_id = msg.cc_id.clone();
 
-    utils::instantiate_contract(deps.as_mut()).unwrap();
-    utils::route_from_router(deps.as_mut(), vec![msg]).unwrap();
-    utils::execute_payload(deps.as_mut(), cc_id.clone(), payload.clone()).unwrap();
-
-    assert_err_contains!(
-        utils::execute_payload(deps.as_mut(), cc_id, payload),
+    utils::instantiate_contract(deps.as_default_mut()).unwrap();
+    utils::route_from_router(deps.as_default_mut(), vec![msg]).unwrap();
+    utils::execute_payload(deps.as_default_mut(), cc_id.clone(), payload.clone()).unwrap();
+
+    assert_err_contains!(
+        utils::execute_payload(deps.as_default_mut(), cc_id, payload),
         StateError,
         StateError::MessageAlreadyExecuted(..)
     );
@@ -61,18 +56,21 @@
 
 #[test]
 fn execute_approved_message_when_payload_mismatch_fails() {
-    let mut deps = mock_dependencies();
+    let mut deps = mock_axelar_dependencies();
+    deps.querier = deps
+        .querier
+        .with_custom_handler(reply_with_is_chain_registered(false));
 
     let payload: Vec<u8> = vec![1, 2, 3];
     let mismatched_payload = vec![4, 5, 6].into();
     let msg = messages::dummy_from_router(&payload);
     let cc_id = msg.cc_id.clone();
 
-    utils::instantiate_contract(deps.as_mut()).unwrap();
-    utils::route_from_router(deps.as_mut(), vec![msg]).unwrap();
-
-    assert_err_contains!(
-        utils::execute_payload(deps.as_mut(), cc_id, mismatched_payload),
+    utils::instantiate_contract(deps.as_default_mut()).unwrap();
+    utils::route_from_router(deps.as_default_mut(), vec![msg]).unwrap();
+
+    assert_err_contains!(
+        utils::execute_payload(deps.as_default_mut(), cc_id, mismatched_payload),
         StateError,
         StateError::PayloadHashMismatch
     );
@@ -80,38 +78,55 @@
 
 #[test]
 fn execute_approved_message_once_returns_correct_message() {
-    let mut deps = mock_dependencies();
+    let mut deps = mock_axelar_dependencies();
+    deps.querier = deps
+        .querier
+        .with_custom_handler(reply_with_is_chain_registered(false));
 
     let payload = vec![1, 2, 3].into();
     let msg = messages::dummy_from_router(&payload);
     let cc_id = msg.cc_id.clone();
 
-    utils::instantiate_contract(deps.as_mut()).unwrap();
-    utils::route_from_router(deps.as_mut(), vec![msg]).unwrap();
-
-    let response = assert_ok!(utils::execute_payload(deps.as_mut(), cc_id, payload));
-    let msg = assert_ok!(inspect_response_msg::<utils::ExecuteMsg>(response));
+    utils::instantiate_contract(deps.as_default_mut()).unwrap();
+    utils::route_from_router(deps.as_default_mut(), vec![msg]).unwrap();
+
+    let response = assert_ok!(utils::execute_payload(
+        deps.as_default_mut(),
+        cc_id,
+        payload
+    ));
+    let msg: utils::ExecuteMsg = assert_ok!(inspect_response_msg(response));
     goldie::assert_json!(msg)
 }
 
 #[test]
 fn execute_approved_message_once_returns_correct_events() {
-    let mut deps = mock_dependencies();
+    let mut deps = mock_axelar_dependencies();
+    deps.querier = deps
+        .querier
+        .with_custom_handler(reply_with_is_chain_registered(false));
 
     let payload = vec![1, 2, 3].into();
     let msg = messages::dummy_from_router(&payload);
     let cc_id = msg.cc_id.clone();
 
-    utils::instantiate_contract(deps.as_mut()).unwrap();
-    utils::route_from_router(deps.as_mut(), vec![msg]).unwrap();
-
-    let response = assert_ok!(utils::execute_payload(deps.as_mut(), cc_id, payload));
+    utils::instantiate_contract(deps.as_default_mut()).unwrap();
+    utils::route_from_router(deps.as_default_mut(), vec![msg]).unwrap();
+
+    let response = assert_ok!(utils::execute_payload(
+        deps.as_default_mut(),
+        cc_id,
+        payload
+    ));
     goldie::assert_json!(response.events)
 }
 
 #[test]
 fn route_from_router_with_destination_chain_not_matching_contract_fails() {
-    let mut deps = mock_dependencies();
+    let mut deps = mock_axelar_dependencies();
+    deps.querier = deps
+        .querier
+        .with_custom_handler(reply_with_is_chain_registered(false));
 
     let msg = messages::dummy_from_router(&[1, 2, 3]);
     let msg_with_wrong_destination = Message {
@@ -119,54 +134,122 @@
         ..msg
     };
 
-    utils::instantiate_contract(deps.as_mut()).unwrap();
-
-    assert_err_contains!(
-        utils::route_from_router(deps.as_mut(), vec![msg_with_wrong_destination]),
+    utils::instantiate_contract(deps.as_default_mut()).unwrap();
+
+    assert_err_contains!(
+        utils::route_from_router(deps.as_default_mut(), vec![msg_with_wrong_destination]),
         ExecuteError,
-        ExecuteError::InvalidDestination { .. }
+        ExecuteError::InvalidRoutingDestination,
     );
 }
 
 #[test]
 fn route_from_router_same_message_multiple_times_succeeds() {
-    let mut deps = mock_dependencies();
+    let mut deps = mock_axelar_dependencies();
+    deps.querier = deps
+        .querier
+        .with_custom_handler(reply_with_is_chain_registered(false));
 
     let msgs = vec![messages::dummy_from_router(&[1, 2, 3])];
 
-    utils::instantiate_contract(deps.as_mut()).unwrap();
-
-    let response = assert_ok!(utils::route_from_router(deps.as_mut(), msgs));
+    utils::instantiate_contract(deps.as_default_mut()).unwrap();
+
+    let response = assert_ok!(utils::route_from_router(deps.as_default_mut(), msgs));
     goldie::assert_json!(response);
 }
 
 #[test]
 fn route_from_router_multiple_times_with_data_mismatch_fails() {
-    let mut deps = mock_dependencies();
+    let mut deps = mock_axelar_dependencies();
+    deps.querier = deps
+        .querier
+        .with_custom_handler(reply_with_is_chain_registered(false));
 
     let mut msgs = vec![messages::dummy_from_router(&[1, 2, 3])];
 
-    utils::instantiate_contract(deps.as_mut()).unwrap();
-    utils::route_from_router(deps.as_mut(), msgs.clone()).unwrap();
+    utils::instantiate_contract(deps.as_default_mut()).unwrap();
+    utils::route_from_router(deps.as_default_mut(), msgs.clone()).unwrap();
 
     msgs[0].source_address = "wrong-address".parse().unwrap();
 
     assert_err_contains!(
-        utils::route_from_router(deps.as_mut(), msgs),
+        utils::route_from_router(deps.as_default_mut(), msgs),
         StateError,
         StateError::MessageMismatch(..)
     );
 }
 
 #[test]
+fn route_to_nexus_ignore_messages_from_non_router_sender() {
+    let mut deps = mock_axelar_dependencies();
+    deps.querier = deps
+        .querier
+        .with_custom_handler(reply_with_is_chain_registered(true));
+
+    let msg = messages::dummy_from_router(&[1, 2, 3]);
+
+    utils::instantiate_contract(deps.as_default_mut()).unwrap();
+
+    let response = assert_ok!(utils::route_to_router(deps.as_default_mut(), vec![msg]));
+    assert_eq!(response.messages.len(), 0);
+}
+
+#[test]
+fn route_to_axelarnet_gateway_ignore_messages_from_non_router_sender() {
+    let mut deps = mock_axelar_dependencies();
+    deps.querier = deps
+        .querier
+        .with_custom_handler(reply_with_is_chain_registered(true));
+
+    let msg = messages::dummy_from_router(&[1, 2, 3]);
+
+    utils::instantiate_contract(deps.as_default_mut()).unwrap();
+
+    let response = assert_ok!(utils::route_to_router(deps.as_default_mut(), vec![msg]));
+    assert_eq!(response.messages.len(), 0);
+}
+
+#[test]
+fn route_from_router_to_nexus_succeeds() {
+    let mut deps = mock_axelar_dependencies();
+    deps.querier = deps
+        .querier
+        .with_custom_handler(reply_with_is_chain_registered(true));
+
+    let msg = messages::dummy_from_router(&[1, 2, 3]);
+    let msgs = vec![
+        Message {
+            destination_chain: "legacy-chain-1".parse().unwrap(),
+            ..msg.clone()
+        },
+        Message {
+            destination_chain: "legacy-chain-2".parse().unwrap(),
+            ..msg.clone()
+        },
+        Message {
+            destination_chain: "legacy-chain-2".parse().unwrap(),
+            ..msg
+        },
+    ];
+
+    utils::instantiate_contract(deps.as_default_mut()).unwrap();
+
+    let response = assert_ok!(utils::route_from_router(deps.as_default_mut(), msgs));
+    goldie::assert_json!(response);
+}
+
+#[test]
 fn route_to_router_without_contract_call_ignores_message() {
-    let mut deps = mock_dependencies();
+    let mut deps = mock_axelar_dependencies();
+    deps.querier = deps
+        .querier
+        .with_custom_handler(reply_with_is_chain_registered(false));
 
     let msg = messages::dummy_to_router(&vec![1, 2, 3]);
 
-    utils::instantiate_contract(deps.as_mut()).unwrap();
-
-    let response = assert_ok!(route_to_router(deps.as_mut(), vec![msg]));
+    utils::instantiate_contract(deps.as_default_mut()).unwrap();
+
+    let response = assert_ok!(utils::route_to_router(deps.as_default_mut(), vec![msg]));
     assert_eq!(response.messages.len(), 0);
 }
 
@@ -176,30 +259,21 @@
     rand::thread_rng().fill_bytes(&mut tx_hash);
     let nonce = rand::random();
 
-<<<<<<< HEAD
-    let mut deps = mock_dependencies();
-=======
-    let mut deps = mock_axelar_dependencies();
-    let api = deps.api;
-
->>>>>>> f7fb035e
-    deps.querier = deps
-        .querier
-        .with_custom_handler(reply_with_tx_hash_and_nonce(tx_hash, nonce));
+    let mut deps = mock_axelar_dependencies();
+    let api = deps.api;
+
+    deps.querier = deps
+        .querier
+        .with_custom_handler(axelar_query_handler(tx_hash, nonce, false));
 
     let destination_chain = "destination-chain".parse().unwrap();
     let destination_address = "destination-address".parse().unwrap();
     let payload = vec![1, 2, 3].into();
 
-    utils::instantiate_contract(deps.as_mut()).unwrap();
+    utils::instantiate_contract(deps.as_default_mut()).unwrap();
     let response = utils::call_contract(
-<<<<<<< HEAD
-        deps.as_mut(),
-        mock_info("sender", &[]),
-=======
-        deps.as_default_mut(),
-        message_info(&api.addr_make("sender"), &[]),
->>>>>>> f7fb035e
+        deps.as_default_mut(),
+        message_info(&api.addr_make("sender"), &[]),
         destination_chain,
         destination_address,
         payload,
@@ -212,7 +286,7 @@
     msgs[0].destination_chain = "wrong-chain".parse().unwrap();
 
     assert_err_contains!(
-        route_to_router(deps.as_mut(), msgs),
+        utils::route_to_router(deps.as_default_mut(), msgs),
         ExecuteError,
         ExecuteError::MessageMismatch(..)
     );
@@ -227,30 +301,21 @@
             .unwrap();
     let nonce = 210;
 
-<<<<<<< HEAD
-    let mut deps = mock_dependencies();
-=======
-    let mut deps = mock_axelar_dependencies();
-    let api = deps.api;
-
->>>>>>> f7fb035e
-    deps.querier = deps
-        .querier
-        .with_custom_handler(reply_with_tx_hash_and_nonce(tx_hash, nonce));
+    let mut deps = mock_axelar_dependencies();
+    let api = deps.api;
+
+    deps.querier = deps
+        .querier
+        .with_custom_handler(axelar_query_handler(tx_hash, nonce, false));
 
     let destination_chain = "destination-chain".parse().unwrap();
     let destination_address = "destination-address".parse().unwrap();
     let payload = vec![1, 2, 3].into();
 
-    utils::instantiate_contract(deps.as_mut()).unwrap();
+    utils::instantiate_contract(deps.as_default_mut()).unwrap();
     let response = utils::call_contract(
-<<<<<<< HEAD
-        deps.as_mut(),
-        mock_info("sender", &[]),
-=======
-        deps.as_default_mut(),
-        message_info(&api.addr_make("sender"), &[]),
->>>>>>> f7fb035e
+        deps.as_default_mut(),
+        message_info(&api.addr_make("sender"), &[]),
         destination_chain,
         destination_address,
         payload,
@@ -262,8 +327,8 @@
     };
 
     for _ in 0..10 {
-        let response = assert_ok!(route_to_router(deps.as_mut(), msgs.clone()));
-        let msg = assert_ok!(inspect_response_msg::<RouterExecuteMsg>(response));
+        let response = assert_ok!(utils::route_to_router(deps.as_default_mut(), msgs.clone()));
+        let msg: RouterExecuteMsg = assert_ok!(inspect_response_msg(response));
         goldie::assert_json!(msg);
     }
 }
@@ -277,30 +342,21 @@
             .unwrap();
     let nonce = 200;
 
-<<<<<<< HEAD
-    let mut deps = mock_dependencies();
-=======
-    let mut deps = mock_axelar_dependencies();
-    let api = deps.api;
-
->>>>>>> f7fb035e
-    deps.querier = deps
-        .querier
-        .with_custom_handler(reply_with_tx_hash_and_nonce(tx_hash, nonce));
+    let mut deps = mock_axelar_dependencies();
+    let api = deps.api;
+
+    deps.querier = deps
+        .querier
+        .with_custom_handler(axelar_query_handler(tx_hash, nonce, false));
 
     let destination_chain = "destination-chain".parse().unwrap();
     let destination_address = "destination-address".parse().unwrap();
     let payload = vec![1, 2, 3].into();
 
-    utils::instantiate_contract(deps.as_mut()).unwrap();
+    utils::instantiate_contract(deps.as_default_mut()).unwrap();
     let response = utils::call_contract(
-<<<<<<< HEAD
-        deps.as_mut(),
-        mock_info("sender", &[]),
-=======
-        deps.as_default_mut(),
-        message_info(&api.addr_make("sender"), &[]),
->>>>>>> f7fb035e
+        deps.as_default_mut(),
+        message_info(&api.addr_make("sender"), &[]),
         destination_chain,
         destination_address,
         payload,
@@ -315,8 +371,8 @@
     msgs.append(&mut msgs.clone());
     assert_eq!(msgs.len(), 4);
 
-    let response = assert_ok!(route_to_router(deps.as_mut(), msgs));
-    let msg = assert_ok!(inspect_response_msg::<RouterExecuteMsg>(response));
+    let response = assert_ok!(utils::route_to_router(deps.as_default_mut(), msgs));
+    let msg: RouterExecuteMsg = assert_ok!(inspect_response_msg(response));
     goldie::assert_json!(msg);
 }
 
@@ -329,77 +385,27 @@
             .unwrap();
     let nonce = 190;
 
-<<<<<<< HEAD
-    let mut deps = mock_dependencies();
-=======
-    let mut deps = mock_axelar_dependencies();
-    let api = deps.api;
-
->>>>>>> f7fb035e
-    deps.querier = deps
-        .querier
-        .with_custom_handler(reply_with_tx_hash_and_nonce(tx_hash, nonce));
+    let mut deps = mock_axelar_dependencies();
+    let api = deps.api;
+
+    deps.querier = deps
+        .querier
+        .with_custom_handler(axelar_query_handler(tx_hash, nonce, false));
 
     let destination_chain = "destination-chain".parse().unwrap();
     let destination_address = "destination-address".parse().unwrap();
     let payload = vec![1, 2, 3].into();
 
-    utils::instantiate_contract(deps.as_mut()).unwrap();
+    utils::instantiate_contract(deps.as_default_mut()).unwrap();
 
     let response = assert_ok!(utils::call_contract(
-<<<<<<< HEAD
-        deps.as_mut(),
-        mock_info("sender", &[]),
-=======
-        deps.as_default_mut(),
-        message_info(&api.addr_make("sender"), &[]),
->>>>>>> f7fb035e
+        deps.as_default_mut(),
+        message_info(&api.addr_make("sender"), &[]),
         destination_chain,
         destination_address,
         payload,
     ));
-    let msg = assert_ok!(inspect_response_msg::<RouterExecuteMsg>(response));
-    goldie::assert_json!(msg)
-}
-
-#[test]
-fn contract_call_with_token_returns_correct_message() {
-    let tx_hash: [u8; 32] = [2; 32];
-    let nonce = 99;
-    let token = Coin::new(10, "axelar");
-
-<<<<<<< HEAD
-    let mut deps = mock_dependencies();
-=======
-    let mut deps = mock_axelar_dependencies();
-    let api = deps.api;
-
->>>>>>> f7fb035e
-    deps.querier = deps
-        .querier
-        .with_custom_handler(reply_with_tx_hash_and_nonce(tx_hash, nonce));
-
-    let destination_chain = "destination-chain".parse().unwrap();
-    let destination_address = "destination-address".parse().unwrap();
-    let payload = vec![1, 2, 3].into();
-
-    utils::instantiate_contract(deps.as_mut()).unwrap();
-
-    let response = assert_ok!(utils::call_contract(
-<<<<<<< HEAD
-        deps.as_mut(),
-        mock_info("sender", &[token]),
-=======
-        deps.as_default_mut(),
-        message_info(&api.addr_make("sender"), &[]),
->>>>>>> f7fb035e
-        destination_chain,
-        destination_address,
-        payload,
-    ));
-    let msg = assert_ok!(inspect_response_msg::<axelarnet_gateway::msg::NexusGatewayExecuteMsg>(
-        response
-    ));
+    let msg: RouterExecuteMsg = assert_ok!(inspect_response_msg(response));
     goldie::assert_json!(msg)
 }
 
@@ -412,32 +418,21 @@
             .unwrap();
     let nonce = 160;
 
-<<<<<<< HEAD
-    let mut deps = mock_dependencies();
-=======
-    let mut deps = mock_axelar_dependencies();
-    let api = deps.api;
-
->>>>>>> f7fb035e
-    deps.querier = deps
-        .querier
-        .with_custom_handler(reply_with_tx_hash_and_nonce(tx_hash, nonce));
+    let mut deps = mock_axelar_dependencies();
+    let api = deps.api;
+
+    deps.querier = deps
+        .querier
+        .with_custom_handler(axelar_query_handler(tx_hash, nonce, false));
 
     let destination_chain = "destination-chain".parse().unwrap();
     let destination_address = "destination-address".parse().unwrap();
     let payload = vec![1, 2, 3].into();
 
-<<<<<<< HEAD
-    utils::instantiate_contract(deps.as_mut()).unwrap();
+    utils::instantiate_contract(deps.as_default_mut()).unwrap();
     let response = assert_ok!(utils::call_contract(
-        deps.as_mut(),
-        mock_info("sender", &[]),
-=======
-    utils::instantiate_contract(deps.as_default_mut()).unwrap();
-    let response = utils::call_contract(
-        deps.as_default_mut(),
-        message_info(&api.addr_make("sender"), &[]),
->>>>>>> f7fb035e
+        deps.as_default_mut(),
+        message_info(&api.addr_make("sender"), &[]),
         destination_chain,
         destination_address,
         payload,
@@ -445,31 +440,57 @@
     goldie::assert_json!(response.events)
 }
 
-fn route_to_router(deps: DepsMut, msgs: Vec<Message>) -> Result<Response, ContractError> {
-    contract::execute(
-        deps,
-        mock_env(),
-        mock_info("sender", &[]),
-        ExecuteMsg::RouteMessages(msgs),
+#[test]
+fn route_from_nexus_to_router() {
+    let mut deps = mock_dependencies();
+
+    utils::instantiate_contract(deps.as_mut()).unwrap();
+
+    let response = assert_ok!(utils::route_from_nexus(
+        deps.as_mut(),
+        vec![
+            messages::dummy_from_nexus(&vec![1, 2, 3]),
+            messages::dummy_from_nexus(&vec![4, 5, 6]),
+        ]
+    ));
+
+    let msg: RouterExecuteMsg = assert_ok!(inspect_response_msg(response));
+    goldie::assert_json!(msg)
+}
+
+#[test]
+fn route_to_router_after_contract_call_to_self_succeeds_multiple_times() {
+    let tx_hash: [u8; 32] = [2; 32];
+    let nonce = 99;
+
+    let mut deps = mock_axelar_dependencies();
+    let api = deps.api;
+
+    deps.querier = deps
+        .querier
+        .with_custom_handler(axelar_query_handler(tx_hash, nonce, false));
+
+    let destination_chain = params::AXELARNET.parse().unwrap();
+    let destination_address = "destination-address".parse().unwrap();
+    let payload = vec![1, 2, 3].into();
+
+    utils::instantiate_contract(deps.as_default_mut()).unwrap();
+    let response = utils::call_contract(
+        deps.as_default_mut(),
+        message_info(&api.addr_make("sender"), &[]),
+        destination_chain,
+        destination_address,
+        payload,
     )
-}
-
-fn reply_with_tx_hash_and_nonce<C>(
-    tx_hash: [u8; 32],
-    nonce: u32,
-) -> impl Fn(&C) -> MockQuerierCustomHandlerResult
-where
-    C: DeserializeOwned,
-{
-    move |_| {
-        SystemResult::Ok(ContractResult::Ok(
-            json!({
-                "tx_hash": tx_hash,
-                "nonce": nonce,
-            })
-            .to_string()
-            .as_bytes()
-            .into(),
-        ))
+    .unwrap();
+
+    let RouterExecuteMsg::RouteMessages(msgs) = inspect_response_msg(response).unwrap() else {
+        panic!("pattern must match")
+    };
+
+    for _ in 0..10 {
+        let response = assert_ok!(utils::route_to_router(deps.as_default_mut(), msgs.clone()));
+        let msg: RouterExecuteMsg = assert_ok!(inspect_response_msg(response));
+        goldie::assert_json!(msg);
     }
 }