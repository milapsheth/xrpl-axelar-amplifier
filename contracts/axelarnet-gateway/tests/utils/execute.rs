--- conflicted
+++ resolved
@@ -1,3 +1,4 @@
+use axelar_core_std::nexus;
 use axelar_wasm_std::error::ContractError;
 use axelarnet_gateway::msg::ExecuteMsg as GatewayExecuteMsg;
 use axelarnet_gateway::{contract, AxelarExecutableMsg};
@@ -33,7 +34,10 @@
     )
 }
 
-pub fn route_from_router(deps: DepsMut, msgs: Vec<Message>) -> Result<Response, ContractError> {
+pub fn route_from_router(
+    deps: DepsMut,
+    msgs: Vec<Message>,
+) -> Result<Response, ContractError> {
     contract::execute(
         deps,
         mock_env(),
@@ -53,14 +57,12 @@
         message_info(&MockApi::default().addr_make("sender"), &[]),
         GatewayExecuteMsg::Execute { cc_id, payload }.clone(),
     )
-<<<<<<< HEAD
-=======
 }
 
 pub fn route_to_router(
     deps: DepsMut,
     msgs: Vec<Message>,
-) -> Result<Response<nexus::execute::Message>, ContractError> {
+) -> Result<Response, ContractError> {
     contract::execute(
         deps,
         mock_env(),
@@ -72,12 +74,11 @@
 pub fn route_from_nexus(
     deps: DepsMut,
     msgs: Vec<nexus::execute::Message>,
-) -> Result<Response<nexus::execute::Message>, ContractError> {
+) -> Result<Response, ContractError> {
     contract::execute(
         deps,
         mock_env(),
         message_info(&MockApi::default().addr_make(params::NEXUS), &[]),
         GatewayExecuteMsg::RouteMessagesFromNexus(msgs),
     )
->>>>>>> f7fb035e
 }