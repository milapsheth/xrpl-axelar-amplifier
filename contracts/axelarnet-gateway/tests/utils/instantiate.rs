use axelar_wasm_std::error::ContractError;
use axelarnet_gateway::contract;
use axelarnet_gateway::msg::InstantiateMsg;
use cosmwasm_std::testing::{message_info, mock_env, MockApi};
use cosmwasm_std::{DepsMut, Response};

use crate::utils::params;

pub fn instantiate_contract(deps: DepsMut) -> Result<Response, ContractError> {
    contract::instantiate(
        deps,
        mock_env(),
        message_info(&MockApi::default().addr_make("sender"), &[]),
        InstantiateMsg {
            chain_name: params::AXELARNET.parse().unwrap(),
<<<<<<< HEAD
            router_address: params::ROUTER.parse().unwrap(),
            nexus_gateway: params::NEXUS_GATEWAY.parse().unwrap(),
=======
            router_address: MockApi::default().addr_make(params::ROUTER).to_string(),
            nexus: MockApi::default().addr_make(params::NEXUS).to_string(),
>>>>>>> f7fb035e
        },
    )
}<|MERGE_RESOLUTION|>--- conflicted
+++ resolved
@@ -13,13 +13,8 @@
         message_info(&MockApi::default().addr_make("sender"), &[]),
         InstantiateMsg {
             chain_name: params::AXELARNET.parse().unwrap(),
-<<<<<<< HEAD
-            router_address: params::ROUTER.parse().unwrap(),
-            nexus_gateway: params::NEXUS_GATEWAY.parse().unwrap(),
-=======
             router_address: MockApi::default().addr_make(params::ROUTER).to_string(),
             nexus: MockApi::default().addr_make(params::NEXUS).to_string(),
->>>>>>> f7fb035e
         },
     )
 }