--- conflicted
+++ resolved
@@ -2,13 +2,8 @@
 
 use axelar_wasm_std::nonempty;
 use cosmwasm_schema::cw_serde;
-<<<<<<< HEAD
-use cosmwasm_std::{HexBinary, Uint256};
-use router_api::{ChainName, ChainNameRaw};
-=======
 use cw_storage_plus::{Key, KeyDeserialize, Prefixer, PrimaryKey};
 use router_api::ChainNameRaw;
->>>>>>> 340975d5
 use strum::FromRepr;
 
 /// A unique 32-byte identifier for linked cross-chain tokens across ITS contracts.
@@ -90,8 +85,7 @@
     /// ITS edge source contract -> ITS Hub
     SendToHub {
         /// True destination chain of the ITS message
-        // destination_chain: ChainName,
-        destination_chain: ChainName,
+        destination_chain: ChainNameRaw,
         message: Message,
     },
     /// ITS Hub -> ITS edge destination contract
