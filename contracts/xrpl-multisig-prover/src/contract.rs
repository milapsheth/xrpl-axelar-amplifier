use std::collections::HashSet;
use std::str::FromStr;

use axelar_wasm_std::{permission_control, FnExt};
use axelar_wasm_std::{MajorityThreshold, VerificationStatus};
use interchain_token_service as its;
use router_api::{ChainNameRaw, CrossChainId};
use cosmwasm_std::{
    entry_point, to_json_binary, wasm_execute, Addr, Binary, Deps, DepsMut, Env, Fraction, HexBinary, MessageInfo, Reply, Response, StdResult, Storage, SubMsg, Uint128, Uint256, Uint64
};

use multisig::{key::PublicKey, types::MultisigState};
use sha3::{Keccak256, Digest};
use xrpl_types::error::XRPLError;
use xrpl_types::msg::XRPLMessage;
use xrpl_types::types::*;

use crate::msg::MigrateMsg;
use crate::{
    axelar_workers::{self, VerifierSet},
    error::ContractError,
    msg::{ExecuteMsg, InstantiateMsg, QueryMsg},
    querier::Querier,
    query, reply,
    state::{
        Config, AVAILABLE_TICKETS, CONFIG, CURRENT_VERIFIER_SET, LAST_ASSIGNED_TICKET_NUMBER,
        MESSAGE_ID_TO_MULTISIG_SESSION_ID, MULTISIG_SESSION_ID_TO_TX_HASH, NEXT_SEQUENCE_NUMBER,
        NEXT_VERIFIER_SET, REPLY_MESSAGE_ID, REPLY_TX_HASH, TRANSACTION_INFO,
    },
    types::*,
    xrpl_multisig,
    xrpl_serialize::XRPLSerialize,
};

pub const START_MULTISIG_REPLY_ID: u64 = 1;

const CONTRACT_NAME: &str = env!("CARGO_PKG_NAME");
const CONTRACT_VERSION: &str = env!("CARGO_PKG_VERSION");

#[cfg_attr(not(feature = "library"), entry_point)]
pub fn instantiate(
    deps: DepsMut,
    _env: Env,
    _info: MessageInfo,
    msg: InstantiateMsg,
) -> Result<Response, axelar_wasm_std::error::ContractError> {
    cw2::set_contract_version(deps.storage, CONTRACT_NAME, CONTRACT_VERSION)?;

    let config = make_config(&deps, msg.clone())?;
    CONFIG.save(deps.storage, &config)?;

    permission_control::set_admin(deps.storage, &deps.api.addr_validate(&msg.admin_address)?)?;
    permission_control::set_governance(
        deps.storage,
        &deps.api.addr_validate(&msg.governance_address)?,
    )?;

    NEXT_SEQUENCE_NUMBER.save(deps.storage, &msg.next_sequence_number)?;
    LAST_ASSIGNED_TICKET_NUMBER.save(deps.storage, &msg.last_assigned_ticket_number)?;
    AVAILABLE_TICKETS.save(deps.storage, &msg.available_tickets)?;

    Ok(Response::default())
}

// TODO: STOP USING LAST SEQUENTIAL TX
// store last verifier set tx, keep it up to date, if competing tx is confirmed, mark it as rejected

fn make_config(
    deps: &DepsMut,
    msg: InstantiateMsg,
) -> Result<Config, axelar_wasm_std::error::ContractError> {
    let admin = deps.api.addr_validate(&msg.admin_address)?;
    let governance = deps.api.addr_validate(&msg.governance_address)?;
    let axelar_multisig = deps.api.addr_validate(&msg.axelar_multisig_address)?;
    let coordinator = deps.api.addr_validate(&msg.coordinator_address)?;
    let gateway = deps.api.addr_validate(&msg.gateway_address)?;
    let voting_verifier = deps.api.addr_validate(&msg.voting_verifier_address)?;
    let service_registry = deps.api.addr_validate(&msg.service_registry_address)?;

    if msg.signing_threshold.numerator() > u32::MAX.into()
        || msg.signing_threshold.denominator() == Uint64::zero()
    {
        return Err(ContractError::InvalidSigningThreshold.into());
    }

    Ok(Config {
        admin,
        governance,
        axelar_multisig,
        coordinator,
        gateway,
        xrpl_multisig: msg.xrpl_multisig_address,
        signing_threshold: msg.signing_threshold,
        voting_verifier,
        service_registry,
        service_name: msg.service_name,
        chain_name: msg.chain_name,
        verifier_set_diff_threshold: msg.verifier_set_diff_threshold,
        xrpl_fee: msg.xrpl_fee,
        ticket_count_threshold: msg.ticket_count_threshold,
        key_type: multisig::key::KeyType::Ecdsa,
    })
}

pub fn require_admin(deps: &DepsMut, info: MessageInfo) -> Result<(), ContractError> {
    match CONFIG.load(deps.storage)?.admin {
        admin if admin == info.sender => Ok(()),
        _ => Err(ContractError::Unauthorized),
    }
}

pub fn require_governance(deps: &DepsMut, info: MessageInfo) -> Result<(), ContractError> {
    match CONFIG.load(deps.storage)?.governance {
        governance if governance == info.sender => Ok(()),
        _ => Err(ContractError::Unauthorized),
    }
}

pub fn update_signing_threshold(
    deps: DepsMut,
    new_signing_threshold: MajorityThreshold,
) -> Result<Response, ContractError> {
    CONFIG.update(
        deps.storage,
        |mut config| -> Result<Config, ContractError> {
            config.signing_threshold = new_signing_threshold;
            Ok(config)
        },
    )?;
    Ok(Response::new())
}

#[cfg_attr(not(feature = "library"), entry_point)]
pub fn execute(
    deps: DepsMut,
    env: Env,
    info: MessageInfo,
    msg: ExecuteMsg,
) -> Result<Response, axelar_wasm_std::error::ContractError> {
    let config = CONFIG.load(deps.storage)?;
    let querier = Querier::new(deps.querier, config.clone());

    Ok(match msg {
        // TODO: only admin
        ExecuteMsg::TrustSet { xrpl_token } => {
            construct_trust_set_proof(
                deps.storage,
                env.contract.address,
                &config,
                xrpl_token,
            )
        }
        ExecuteMsg::ConstructProof { message_id, payload } => {
            construct_payment_proof(
                deps.storage,
                &querier,
                env.contract.address,
                env.block.height,
                &config,
                message_id,
                payload,
            )
        }
        ExecuteMsg::UpdateVerifierSet {} => {
            require_admin(&deps, info.clone()).or_else(|_| require_governance(&deps, info))?;
            update_verifier_set(deps.storage, &querier, env)
        }
        ExecuteMsg::UpdateTxStatus {
            multisig_session_id,
            signer_public_keys,
            message_id,
            message_status,
        } => {
            update_tx_status(
                deps.storage,
                &querier,
                &config,
                &multisig_session_id,
                &signer_public_keys,
                &message_id,
                message_status,
            )
        }
        ExecuteMsg::TicketCreate {} => {
            construct_ticket_create_proof(deps.storage, env.contract.address, &config)
        }
        ExecuteMsg::UpdateSigningThreshold {
            new_signing_threshold,
        } => {
            require_governance(&deps, info)?;
            update_signing_threshold(deps, new_signing_threshold)
        }
    }?)
}

const XRP_DECIMALS: u8 = 6;

// TODO: remove: this conversion is temporary--will be handled by ITS Hub
fn scale_down_to_drops(amount: Uint256, from_decimals: u8) -> u64 {
    assert!(from_decimals > XRP_DECIMALS);
    let scaling_factor = Uint256::from(10u128.pow(u32::from(from_decimals - XRP_DECIMALS)));
    let new_amount = Uint128::try_from(amount / scaling_factor).unwrap();
    u64::try_from(new_amount.u128()).unwrap()
}

fn construct_payment_proof(
    storage: &mut dyn Storage,
    querier: &Querier,
    self_address: Addr,
    block_height: u64,
    config: &Config,
    message_id: CrossChainId,
    payload: HexBinary,
) -> Result<Response, ContractError> {
    // Prevent creating a duplicate signing session before the previous one expires
    if let Some(multisig_session_id) =
        MESSAGE_ID_TO_MULTISIG_SESSION_ID.may_load(storage, &message_id)?
    {
        let multisig_session = querier.get_multisig_session(&Uint64::from(multisig_session_id))?;
        if multisig_session.state == MultisigState::Pending
            // TODO: AND MULTISIG SESSION HAS EXPIRED
            // && multisig_session.expires_at <= block_height
        {
            return Err(ContractError::PaymentAlreadyHasActiveSigningSession(
                multisig_session_id,
            ));
        }
    };

    let message = querier.get_message(&message_id)?;
    if message.payload_hash.as_slice() != Keccak256::digest(payload.clone()).as_slice() {
        return Err(ContractError::InvalidPayload);
    }

    let its_hub_message = its::HubMessage::abi_decode(payload.as_slice()).unwrap();

    match its_hub_message {
        its::HubMessage::SendToHub { .. } => {
            Err(ContractError::InvalidPayload)
        },
        its::HubMessage::ReceiveFromHub { source_chain, message } => {
            match message {
                interchain_token_service::Message::InterchainTransfer { token_id, source_address, destination_address, amount, data } => {
                    let xrpl_payment_amount = if token_id == XRPLTokenOrXRP::XRP.token_id() { // TODO: don't compute XRP_TOKEN_ID every time
                        let drops = if ChainNameRaw::from_str("xrpl-evm-sidechain").unwrap() == source_chain { // TODO: create XRPL_EVM_SIDECHAIN_NAME const
                            scale_down_to_drops(amount.into(), 18u8)
                        } else {
                            u64::try_from(Uint128::try_from(Uint256::from(amount)).unwrap().u128()).unwrap()
                        };
                        XRPLPaymentAmount::Drops(drops)
                    } else {
                        let token_info = querier.get_token_info(token_id)?;
                        // TODO: handle decimal precision conversion
                        XRPLPaymentAmount::Token(token_info.xrpl_token, canonicalize_coin_amount(Uint128::try_from(Uint256::from(amount)).unwrap(), token_info.canonical_decimals)?)
                    };

                    let destination_bytes: [u8; 20] = destination_address.as_slice().try_into().map_err(|_| ContractError::InvalidAddress)?;
                    let tx_hash = xrpl_multisig::issue_payment(
                        storage,
                        config,
                        XRPLAccountId::from_bytes(destination_bytes), // TODO
                        &xrpl_payment_amount,
                        &message_id,
                    )?;

                    let cur_verifier_set_id = match CURRENT_VERIFIER_SET.may_load(storage)? {
                        Some(verifier_set) => Into::<multisig::verifier_set::VerifierSet>::into(verifier_set).id(),
                        None => {
                            return Err(ContractError::NoVerifierSet);
                        }
                    };

                    REPLY_MESSAGE_ID.save(storage, &message_id)?;
                    Ok(Response::new().add_submessage(start_signing_session(storage, config, tx_hash, self_address, cur_verifier_set_id)?))
                },
                interchain_token_service::Message::DeployInterchainToken { .. } => {
                    // TODO: emit event with params
                    Ok(Response::new())
                },
                interchain_token_service::Message::DeployTokenManager { .. } => {
                    Err(ContractError::InvalidPayload)
                },
            }
        }
<<<<<<< HEAD
    }
=======
    }?;

    let (token_id, source_address, destination_address, amount, data) = its_transfer;
    // let amount = Uint128::try_from(amount).unwrap();
    let xrpl_payment_amount = if token_id == XRPLTokenOrXRP::XRP.token_id() {
        // let drops =
        //     u64::try_from(amount.u128()).map_err(|_| ContractError::InvalidAmount {
        //         reason: "overflow".to_string(),
        //     })?;
        XRPLPaymentAmount::Drops(scale_down_to_drops(amount))
    } else {
        let token_info = TOKEN_ID_TO_TOKEN_INFO.load(storage, <[u8; 32]>::from(token_id))?;
        // TODO: handle decimal precision conversion
        XRPLPaymentAmount::Token(token_info.xrpl_token, canonicalize_coin_amount(Uint128::try_from(amount).unwrap(), token_info.decimals)?)
    };

    let destination_bytes: [u8; 20] = destination_address.as_slice().try_into().map_err(|_| ContractError::InvalidAddress)?;
    let tx_hash = xrpl_multisig::issue_payment(
        storage,
        config,
        XRPLAccountId::from_bytes(destination_bytes), // TODO
        &xrpl_payment_amount,
        &message_id,
        None // TODO: how cross-currency payments are specified
    )?;

    let cur_verifier_set_id = match CURRENT_VERIFIER_SET.may_load(storage)? {
        Some(verifier_set) => Into::<multisig::verifier_set::VerifierSet>::into(verifier_set).id(),
        None => {
            return Err(ContractError::NoVerifierSet);
        }
    };

    REPLY_MESSAGE_ID.save(storage, &message_id)?;
    Ok(Response::new().add_submessage(start_signing_session(storage, config, tx_hash, self_address, cur_verifier_set_id)?))
>>>>>>> ffffa40b
}

pub fn start_signing_session(
    storage: &mut dyn Storage,
    config: &Config,
    tx_hash: TxHash,
    self_address: Addr,
    cur_verifier_set_id: String,
) -> Result<SubMsg<cosmwasm_std::Empty>, ContractError> {
    REPLY_TX_HASH.save(storage, &tx_hash)?;

    let start_sig_msg: multisig::msg::ExecuteMsg = multisig::msg::ExecuteMsg::StartSigningSession {
        verifier_set_id: cur_verifier_set_id,
        chain_name: config.chain_name.clone(),
        msg: tx_hash.into(),
        sig_verifier: Some(self_address.into()),
    };

    let wasm_msg = wasm_execute(&config.axelar_multisig, &start_sig_msg, vec![])?;

   Ok(SubMsg::reply_on_success(wasm_msg, START_MULTISIG_REPLY_ID))
}

fn update_verifier_set(
    storage: &mut dyn Storage,
    querier: &Querier,
    env: Env,
) -> Result<Response, ContractError> {
    let config = CONFIG.load(storage).map_err(ContractError::from)?;
    let cur_verifier_set = CURRENT_VERIFIER_SET
        .may_load(storage)
        .map_err(ContractError::from)?;

    match cur_verifier_set {
        None => {
            // if no verifier set, just store it and return
            let new_verifier_set = axelar_workers::get_active_verifiers(querier, config.signing_threshold, env.block.height)?;
            CURRENT_VERIFIER_SET
                .save(storage, &new_verifier_set)
                .map_err(ContractError::from)?;

            Ok(Response::new().add_message(
                wasm_execute(
                    config.axelar_multisig,
                    &multisig::msg::ExecuteMsg::RegisterVerifierSet {
                        verifier_set: new_verifier_set.into(),
                    },
                    vec![],
                )
                .map_err(ContractError::from)?,
            ))
        }
        Some(cur_verifier_set) => {
            let new_verifier_set = next_verifier_set(storage, querier, &env, &config)?
                .ok_or(ContractError::VerifierSetUnchanged)?;

            save_next_verifier_set(storage, &new_verifier_set)?;

            let verifier_union_set = all_active_verifiers(storage)?;
            let tx_hash = xrpl_multisig::issue_signer_list_set(storage, &config, new_verifier_set.clone())?;

            Ok(Response::new()
                .add_submessage(
                    start_signing_session(storage, &config, tx_hash, env.contract.address, multisig::verifier_set::VerifierSet::from(cur_verifier_set).id())?
                )
                .add_message(
                    wasm_execute(
                        config.coordinator,
                        &coordinator::msg::ExecuteMsg::SetActiveVerifiers {
                            verifiers: verifier_union_set,
                        },
                        vec![],
                    )
                    .map_err(ContractError::from)?,
                ))
        }
    }

}

fn all_active_verifiers(storage: &mut dyn Storage) -> Result<HashSet<String>, ContractError> {
    let current_signers = CURRENT_VERIFIER_SET
        .may_load(storage)?
        .map(|verifier_set| verifier_set.signers)
        .unwrap_or_default();

    let next_signers = NEXT_VERIFIER_SET
        .may_load(storage)?
        .map(|verifier_set| verifier_set.signers)
        .unwrap_or_default();

    current_signers
        .iter()
        .chain(next_signers.iter())
        .map(|signer| signer.address.to_string())
        .collect::<HashSet<String>>()
        .then(Ok)
}

fn next_verifier_set(
    storage: &mut dyn Storage,
    querier: &Querier,
    env: &Env,
    config: &Config,
) -> Result<Option<VerifierSet>, ContractError> {
    // if there's already a pending verifiers set update, just return it
    if let Some(pending_verifier_set) = NEXT_VERIFIER_SET.may_load(storage)? {
        return Ok(Some(pending_verifier_set));
    }
    let cur_verifier_set = CURRENT_VERIFIER_SET.may_load(storage)?;
    let new_verifier_set = axelar_workers::get_active_verifiers(querier, config.signing_threshold, env.block.height)?;

    match cur_verifier_set {
        Some(cur_verifier_set) => {
            if crate::axelar_workers::should_update_verifier_set(
                &new_verifier_set.clone().into(),
                &cur_verifier_set.into(),
                config.verifier_set_diff_threshold as usize,
            ) {
                Ok(Some(new_verifier_set))
            } else {
                Ok(None)
            }
        }
        None => Err(ContractError::NoVerifierSet),
    }
}

fn save_next_verifier_set(
    storage: &mut dyn Storage,
    new_verifier_set: &VerifierSet,
) -> Result<(), ContractError> {
    if different_set_in_progress(storage, new_verifier_set) {
        return Err(ContractError::VerifierSetConfirmationInProgress);
    }

    NEXT_VERIFIER_SET.save(storage, new_verifier_set)?;
    Ok(())
}

// Returns true if there is a different verifier set pending for confirmation, false if there is no
// verifier set pending or if the pending set is the same
fn different_set_in_progress(storage: &dyn Storage, new_verifier_set: &VerifierSet) -> bool {
    if let Ok(Some(next_verifier_set)) = NEXT_VERIFIER_SET.may_load(storage) {
        return next_verifier_set != *new_verifier_set;
    }

    false
}

fn construct_ticket_create_proof(
    storage: &mut dyn Storage,
    self_address: Addr,
    config: &Config,
) -> Result<Response, ContractError> {
    let ticket_count = xrpl_multisig::tickets_available_to_request(storage)?;
    if ticket_count < config.ticket_count_threshold {
        return Err(ContractError::TicketCountThresholdNotReached);
    }

    let tx_hash = xrpl_multisig::issue_ticket_create(storage, config, ticket_count)?;

    let cur_verifier_set_id = match CURRENT_VERIFIER_SET.may_load(storage)? {
        Some(verifier_set) => Into::<multisig::verifier_set::VerifierSet>::into(verifier_set).id(),
        None => {
            return Err(ContractError::NoVerifierSet);
        }
    };

    Ok(Response::new().add_submessage(start_signing_session(storage, config, tx_hash, self_address, cur_verifier_set_id)?))
}

fn construct_trust_set_proof(
    storage: &mut dyn Storage,
    self_address: Addr,
    config: &Config,
    xrpl_token: XRPLToken,
) -> Result<Response, ContractError> {
    // TODO: check if trust set already set
    let tx_hash = xrpl_multisig::issue_trust_set(storage, config, xrpl_token)?;

    // TODO: deduplicate from other construct_*_proof functions:
    let verifier_set = CURRENT_VERIFIER_SET.load(storage).map_err(|_| ContractError::NoVerifierSet)?;
    let cur_verifier_set_id = Into::<multisig::verifier_set::VerifierSet>::into(verifier_set).id();

    Ok(Response::new().add_submessage(start_signing_session(storage, config, tx_hash, self_address, cur_verifier_set_id)?))
}

fn update_tx_status(
    storage: &mut dyn Storage,
    querier: &Querier,
    config: &Config,
    multisig_session_id: &Uint64,
    signer_public_keys: &[PublicKey],
    message_id: &TxHash,
    status: VerificationStatus,
) -> Result<Response, ContractError> {
    let unsigned_tx_hash =
        MULTISIG_SESSION_ID_TO_TX_HASH.load(storage, multisig_session_id.u64())?;
    let tx_info = TRANSACTION_INFO.load(storage, &unsigned_tx_hash)?;
    let multisig_session = querier.get_multisig_session(multisig_session_id)?;

    let xrpl_signers: Vec<XRPLSigner> = multisig_session
        .verifier_set
        .signers
        .into_iter()
        .filter(|(_, signer)| signer_public_keys.contains(&signer.pub_key))
        .filter_map(|(signer_address, signer)| multisig_session.signatures.get(&signer_address).cloned().zip(Some(signer)))
        .map(XRPLSigner::try_from)
        .collect::<Result<Vec<XRPLSigner>, XRPLError>>()?;

    if xrpl_signers.len() != signer_public_keys.len() {
        return Err(ContractError::SignatureNotFound);
    }

    let signed_tx = XRPLSignedTransaction::new(tx_info.unsigned_contents, xrpl_signers);
    let tx_blob = HexBinary::from(signed_tx.xrpl_serialize()?);
    let tx_hash: HexBinary = xrpl_multisig::compute_signed_tx_hash(tx_blob.as_slice())?.into();

    if message_id.0 != tx_hash {
        return Err(ContractError::InvalidMessageID(message_id.0.to_string()));
    }

    let message = XRPLMessage::ProverMessage(message_id.0.to_vec().try_into().unwrap());
    let actual_status = querier.get_message_status(message)?;
    if status != actual_status {
        return Err(ContractError::InvalidMessageStatus);
    }

    let res = match xrpl_multisig::update_tx_status(storage, unsigned_tx_hash, status.into())? {
        None => Response::default(),
        Some(confirmed_verifier_set) => {
            Response::new()
                .add_message(wasm_execute(
                    config.axelar_multisig.clone(),
                    &multisig::msg::ExecuteMsg::RegisterVerifierSet {
                        verifier_set: confirmed_verifier_set.clone().into(),
                    },
                    vec![],
                )?)
                .add_message(wasm_execute(
                    config.coordinator.clone(),
                    &coordinator::msg::ExecuteMsg::SetActiveVerifiers {
                        verifiers: confirmed_verifier_set
                            .signers
                            .iter()
                            .map(|signer| signer.address.to_string())
                            .collect::<HashSet<String>>(),
                    },
                    vec![],
                )?)
        }
    };

    Ok(res)
}

#[cfg_attr(not(feature = "library"), entry_point)]
pub fn reply(
    deps: DepsMut,
    _env: Env,
    reply: Reply,
) -> Result<Response, axelar_wasm_std::error::ContractError> {
    match reply.id {
        START_MULTISIG_REPLY_ID => reply::start_multisig_reply(deps, reply),
        _ => unreachable!("unknown reply ID"),
    }
    .map_err(axelar_wasm_std::error::ContractError::from)
}

#[cfg_attr(not(feature = "library"), entry_point)]
pub fn query(deps: Deps, _env: Env, msg: QueryMsg) -> StdResult<Binary> {
    let config = CONFIG.load(deps.storage)?;
    let querier = Querier::new(deps.querier, config.clone());
    match msg {
        QueryMsg::Proof {
            multisig_session_id,
        } => to_json_binary(&query::get_proof(
            deps.storage,
            querier,
            &multisig_session_id,
        )?),
        QueryMsg::VerifySignature {
            session_id,
            message: _,
            public_key,
            signature,
            signer_address: _,
        } => to_json_binary(&query::verify_signature(
            deps.storage,
            &session_id,
            &PublicKey::Ecdsa(public_key),
            &multisig::key::Signature::try_from((multisig::key::KeyType::Ecdsa, signature))
                .map_err(|_| ContractError::InvalidSignature)?,
        )?),
        QueryMsg::VerifierSet {} => to_json_binary(&query::get_verifier_set(deps.storage)?),
        QueryMsg::MultisigSessionId { message_id } => {
            to_json_binary(&query::get_multisig_session_id(deps.storage, &message_id)?)
        } // TODO: rename
    }
}

#[cfg_attr(not(feature = "library"), entry_point)]
pub fn migrate(
    deps: DepsMut,
    _env: Env,
    msg: MigrateMsg,
) -> Result<Response, axelar_wasm_std::error::ContractError> {
    CONFIG.remove(deps.storage);

    let admin = deps.api.addr_validate(&msg.admin_address)?;
    let governance = deps.api.addr_validate(&msg.governance_address)?;
    let axelar_multisig = deps.api.addr_validate(&msg.axelar_multisig_address)?;
    let coordinator = deps.api.addr_validate(&msg.coordinator_address)?;
    let gateway = deps.api.addr_validate(&msg.gateway_address)?;
    let voting_verifier = deps.api.addr_validate(&msg.voting_verifier_address)?;
    let service_registry = deps.api.addr_validate(&msg.service_registry_address)?;

    if msg.signing_threshold.numerator() > u32::MAX.into()
        || msg.signing_threshold.denominator() == Uint64::zero()
    {
        return Err(ContractError::InvalidSigningThreshold.into());
    }

    let config = Config {
        admin,
        governance,
        axelar_multisig,
        coordinator,
        gateway,
        xrpl_multisig: msg.xrpl_multisig_address,
        signing_threshold: msg.signing_threshold,
        voting_verifier,
        service_registry,
        service_name: msg.service_name,
        chain_name: msg.chain_name,
        verifier_set_diff_threshold: msg.verifier_set_diff_threshold,
        xrpl_fee: msg.xrpl_fee,
        ticket_count_threshold: msg.ticket_count_threshold,
        key_type: multisig::key::KeyType::Ecdsa,
    };

    CONFIG.save(deps.storage, &config)?;

    NEXT_SEQUENCE_NUMBER.save(deps.storage, &msg.next_sequence_number)?;
    LAST_ASSIGNED_TICKET_NUMBER.save(deps.storage, &msg.last_assigned_ticket_number)?;
    AVAILABLE_TICKETS.save(deps.storage, &msg.available_tickets)?;

    Ok(Response::default())
}<|MERGE_RESOLUTION|>--- conflicted
+++ resolved
@@ -261,6 +261,7 @@
                         XRPLAccountId::from_bytes(destination_bytes), // TODO
                         &xrpl_payment_amount,
                         &message_id,
+                        None // TODO: how cross-currency payments are specified
                     )?;
 
                     let cur_verifier_set_id = match CURRENT_VERIFIER_SET.may_load(storage)? {
@@ -282,45 +283,7 @@
                 },
             }
         }
-<<<<<<< HEAD
-    }
-=======
-    }?;
-
-    let (token_id, source_address, destination_address, amount, data) = its_transfer;
-    // let amount = Uint128::try_from(amount).unwrap();
-    let xrpl_payment_amount = if token_id == XRPLTokenOrXRP::XRP.token_id() {
-        // let drops =
-        //     u64::try_from(amount.u128()).map_err(|_| ContractError::InvalidAmount {
-        //         reason: "overflow".to_string(),
-        //     })?;
-        XRPLPaymentAmount::Drops(scale_down_to_drops(amount))
-    } else {
-        let token_info = TOKEN_ID_TO_TOKEN_INFO.load(storage, <[u8; 32]>::from(token_id))?;
-        // TODO: handle decimal precision conversion
-        XRPLPaymentAmount::Token(token_info.xrpl_token, canonicalize_coin_amount(Uint128::try_from(amount).unwrap(), token_info.decimals)?)
-    };
-
-    let destination_bytes: [u8; 20] = destination_address.as_slice().try_into().map_err(|_| ContractError::InvalidAddress)?;
-    let tx_hash = xrpl_multisig::issue_payment(
-        storage,
-        config,
-        XRPLAccountId::from_bytes(destination_bytes), // TODO
-        &xrpl_payment_amount,
-        &message_id,
-        None // TODO: how cross-currency payments are specified
-    )?;
-
-    let cur_verifier_set_id = match CURRENT_VERIFIER_SET.may_load(storage)? {
-        Some(verifier_set) => Into::<multisig::verifier_set::VerifierSet>::into(verifier_set).id(),
-        None => {
-            return Err(ContractError::NoVerifierSet);
-        }
-    };
-
-    REPLY_MESSAGE_ID.save(storage, &message_id)?;
-    Ok(Response::new().add_submessage(start_signing_session(storage, config, tx_hash, self_address, cur_verifier_set_id)?))
->>>>>>> ffffa40b
+    }
 }
 
 pub fn start_signing_session(
