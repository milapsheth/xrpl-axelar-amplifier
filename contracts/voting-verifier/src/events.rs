use std::str::FromStr;
use std::vec::Vec;

use axelar_wasm_std::msg_id::{
    Base58SolanaTxSignatureAndEventIndex, Base58TxDigestAndEventIndex, Bech32mFormat,
    FieldElementAndEventIndex, HexTxHash, HexTxHashAndEventIndex, MessageIdFormat,
};
use axelar_wasm_std::voting::{PollId, Vote};
use axelar_wasm_std::{nonempty, VerificationStatus};
use cosmwasm_schema::cw_serde;
use cosmwasm_std::{Addr, Attribute, Event};
use multisig::verifier_set::VerifierSet;
use router_api::{Address, ChainName, Message};

use crate::error::ContractError;
use crate::state::Config;

impl From<Config> for Vec<Attribute> {
    fn from(other: Config) -> Self {
        // destructuring the Config struct so changes to the fields don't go unnoticed
        let Config {
            service_name,
            service_registry_contract,
            source_gateway_address,
            voting_threshold,
            block_expiry,
            confirmation_height,
            source_chain,
            rewards_contract,
            msg_id_format,
            address_format,
        } = other;

        vec![
            ("service_name", service_name.to_string()),
            (
                "service_registry_contract",
                service_registry_contract.to_string(),
            ),
            ("source_gateway_address", source_gateway_address.to_string()),
            (
                "voting_threshold",
                serde_json::to_string(&voting_threshold)
                    .expect("failed to serialize voting_threshold"),
            ),
            ("block_expiry", block_expiry.to_string()),
            ("confirmation_height", confirmation_height.to_string()),
            ("source_chain", source_chain.to_string()),
            ("rewards_contract", rewards_contract.to_string()),
            (
                "msg_id_format",
                serde_json::to_string(&msg_id_format).expect("failed to serialize msg_id_format"),
            ),
            (
                "address_format",
                serde_json::to_string(&address_format).expect("failed to serialize address_format"),
            ),
        ]
        .into_iter()
        .map(Attribute::from)
        .collect()
    }
}

pub struct PollMetadata {
    pub poll_id: PollId,
    pub source_chain: ChainName,
    pub source_gateway_address: nonempty::String,
    pub confirmation_height: u64,
    pub expires_at: u64,
    pub participants: Vec<Addr>,
}

pub enum PollStarted {
    Messages {
        messages: Vec<TxEventConfirmation>,
        metadata: PollMetadata,
    },
    VerifierSet {
        verifier_set: VerifierSetConfirmation,
        metadata: PollMetadata,
    },
}

impl From<PollMetadata> for Vec<Attribute> {
    fn from(value: PollMetadata) -> Self {
        vec![
            (
                "poll_id",
                &serde_json::to_string(&value.poll_id).expect("failed to serialize poll_id"),
            ),
            ("source_chain", &value.source_chain.to_string()),
            ("source_gateway_address", &value.source_gateway_address),
            (
                "confirmation_height",
                &value.confirmation_height.to_string(),
            ),
            ("expires_at", &value.expires_at.to_string()),
            (
                "participants",
                &serde_json::to_string(&value.participants)
                    .expect("failed to serialize participants"),
            ),
        ]
        .into_iter()
        .map(Attribute::from)
        .collect()
    }
}

impl From<PollStarted> for Event {
    fn from(other: PollStarted) -> Self {
        match other {
            PollStarted::Messages {
                messages: data,
                metadata,
            } => Event::new("messages_poll_started")
                .add_attribute(
                    "messages",
                    serde_json::to_string(&data).expect("failed to serialize messages"),
                )
                .add_attributes(Vec::<_>::from(metadata)),
            PollStarted::VerifierSet {
                verifier_set: data,
                metadata,
            } => Event::new("verifier_set_poll_started")
                .add_attribute(
                    "verifier_set",
                    serde_json::to_string(&data)
                        .expect("failed to serialize verifier set confirmation"),
                )
                .add_attributes(Vec::<_>::from(metadata)),
        }
    }
}

#[cw_serde]
pub struct VerifierSetConfirmation {
    #[deprecated(since = "1.1.0", note = "use message_id field instead")]
    pub tx_id: nonempty::String,
    #[deprecated(since = "1.1.0", note = "use message_id field instead")]
    pub event_index: u32,
    pub message_id: nonempty::String,
    pub verifier_set: VerifierSet,
}

/// If parsing is successful, returns (tx_id, event_index). Otherwise returns ContractError::InvalidMessageID
<<<<<<< HEAD
pub fn parse_message_id(
=======
#[deprecated(since = "1.1.0", note = "don't parse message id, just emit as is")]
fn parse_message_id(
>>>>>>> f7fb035e
    message_id: &str,
    msg_id_format: &MessageIdFormat,
) -> Result<(nonempty::String, u32), ContractError> {
    match msg_id_format {
        MessageIdFormat::Base58TxDigestAndEventIndex => {
            let id = Base58TxDigestAndEventIndex::from_str(message_id)
                .map_err(|_| ContractError::InvalidMessageID(message_id.to_string()))?;
            Ok((
                id.tx_digest_as_base58(),
                u32::try_from(id.event_index)
                    .map_err(|_| ContractError::InvalidMessageID(message_id.to_string()))?,
            ))
        }
        MessageIdFormat::FieldElementAndEventIndex => {
            let id = FieldElementAndEventIndex::from_str(message_id)
                .map_err(|_| ContractError::InvalidMessageID(message_id.to_string()))?;

            Ok((
                id.tx_hash_as_hex(),
                u32::try_from(id.event_index)
                    .map_err(|_| ContractError::InvalidMessageID(message_id.to_string()))?,
            ))
        }
        MessageIdFormat::HexTxHashAndEventIndex => {
            let id = HexTxHashAndEventIndex::from_str(message_id)
                .map_err(|_| ContractError::InvalidMessageID(message_id.to_string()))?;

            Ok((
                id.tx_hash_as_hex(),
                u32::try_from(id.event_index)
                    .map_err(|_| ContractError::InvalidMessageID(message_id.to_string()))?,
            ))
        }
        MessageIdFormat::Base58SolanaTxSignatureAndEventIndex => {
            let id = Base58SolanaTxSignatureAndEventIndex::from_str(message_id)
                .map_err(|_| ContractError::InvalidMessageID(message_id.to_string()))?;

            Ok((
                id.signature_as_base58(),
                u32::try_from(id.event_index)
                    .map_err(|_| ContractError::InvalidMessageID(message_id.to_string()))?,
            ))
        }
        MessageIdFormat::HexTxHash => {
            let id = HexTxHash::from_str(message_id)
                .map_err(|_| ContractError::InvalidMessageID(message_id.into()))?;

            Ok((id.tx_hash_as_hex(), 0))
        }
        MessageIdFormat::Bech32m { prefix, length } => {
            let bech32m_message_id = Bech32mFormat::from_str(prefix, *length as usize, message_id)
                .map_err(|_| ContractError::InvalidMessageID(message_id.into()))?;
            Ok((bech32m_message_id.to_string().try_into()?, 0))
        }
    }
}

impl VerifierSetConfirmation {
    pub fn new(
        message_id: nonempty::String,
        msg_id_format: MessageIdFormat,
        verifier_set: VerifierSet,
    ) -> Result<Self, ContractError> {
        #[allow(deprecated)]
        let (tx_id, event_index) = parse_message_id(&message_id, &msg_id_format)?;

        #[allow(deprecated)]
        // TODO: remove this attribute when tx_id and event_index are removed from the event
        Ok(Self {
            tx_id,
            event_index,
            message_id,
            verifier_set,
        })
    }
}

#[cw_serde]
pub struct TxEventConfirmation {
    #[deprecated(since = "1.1.0", note = "use message_id field instead")]
    pub tx_id: nonempty::String,
    #[deprecated(since = "1.1.0", note = "use message_id field instead")]
    pub event_index: u32,
    pub message_id: nonempty::String,
    pub destination_address: Address,
    pub destination_chain: ChainName,
    pub source_address: Address,
    /// for better user experience, the payload hash gets encoded into hex at the edges (input/output),
    /// but internally, we treat it as raw bytes to enforce its format.
    #[serde(with = "axelar_wasm_std::hex")]
    #[schemars(with = "String")] // necessary attribute in conjunction with #[serde(with ...)]
    pub payload_hash: [u8; 32],
}

impl TryFrom<(Message, &MessageIdFormat)> for TxEventConfirmation {
    type Error = ContractError;
    fn try_from((msg, msg_id_format): (Message, &MessageIdFormat)) -> Result<Self, Self::Error> {
        #[allow(deprecated)]
        let (tx_id, event_index) = parse_message_id(&msg.cc_id.message_id, msg_id_format)?;

        #[allow(deprecated)]
        // TODO: remove this attribute when tx_id and event_index are removed from the event
        Ok(TxEventConfirmation {
            tx_id,
            event_index,
            message_id: msg.cc_id.message_id,
            destination_address: msg.destination_address,
            destination_chain: msg.destination_chain,
            source_address: msg.source_address,
            payload_hash: msg.payload_hash,
        })
    }
}

pub struct Voted {
    pub poll_id: PollId,
    pub voter: Addr,
    pub votes: Vec<Vote>,
}

impl From<Voted> for Event {
    fn from(other: Voted) -> Self {
        Event::new("voted")
            .add_attribute(
                "poll_id",
                serde_json::to_string(&other.poll_id).expect("failed to serialize poll_id"),
            )
            .add_attribute("voter", other.voter)
            .add_attribute(
                "votes",
                serde_json::to_string(&other.votes).expect("failed to serialize votes"),
            )
    }
}

pub struct PollEnded {
    pub poll_id: PollId,
    pub source_chain: ChainName,
    pub results: Vec<Option<Vote>>,
}

impl From<PollEnded> for Event {
    fn from(other: PollEnded) -> Self {
        Event::new("poll_ended")
            .add_attribute(
                "poll_id",
                serde_json::to_string(&other.poll_id).expect("failed to serialize poll_id"),
            )
            .add_attribute(
                "source_chain",
                serde_json::to_string(&other.source_chain)
                    .expect("failed to serialize source_chain"),
            )
            .add_attribute(
                "results",
                serde_json::to_string(&other.results).expect("failed to serialize results"),
            )
    }
}

pub struct QuorumReached<T> {
    pub content: T,
    pub status: VerificationStatus,
    pub poll_id: PollId,
}

impl<T> From<QuorumReached<T>> for Event
where
    T: cosmwasm_schema::serde::Serialize,
{
    fn from(value: QuorumReached<T>) -> Self {
        Event::new("quorum_reached")
            .add_attribute(
                "content",
                serde_json::to_string(&value.content).expect("failed to serialize content"),
            )
            .add_attribute(
                "status",
                serde_json::to_string(&value.status).expect("failed to serialize status"),
            )
            .add_attribute(
                "poll_id",
                serde_json::to_string(&value.poll_id).expect("failed to serialize poll_id"),
            )
    }
}

#[cfg(test)]
mod test {
    use std::collections::BTreeMap;

    use axelar_wasm_std::address::AddressFormat;
    use axelar_wasm_std::msg_id::{
        Base58TxDigestAndEventIndex, HexTxHash, HexTxHashAndEventIndex, MessageIdFormat,
    };
    use axelar_wasm_std::voting::Vote;
    use axelar_wasm_std::{nonempty, Threshold, VerificationStatus};
    use cosmwasm_std::testing::MockApi;
    use cosmwasm_std::{Attribute, Uint128};
    use multisig::key::KeyType;
    use multisig::test::common::{build_verifier_set, ecdsa_test_data};
    use multisig::verifier_set::VerifierSet;
    use router_api::{CrossChainId, Message};
    use serde_json::json;

    use super::{TxEventConfirmation, VerifierSetConfirmation};
    use crate::events::{PollEnded, PollMetadata, PollStarted, QuorumReached, Voted};
    use crate::state::Config;

    fn random_32_bytes() -> [u8; 32] {
        let mut bytes = [0; 32];
        for b in &mut bytes {
            *b = rand::random();
        }
        bytes
    }

    fn generate_msg(msg_id: nonempty::String) -> Message {
        Message {
            cc_id: CrossChainId::new("source-chain", msg_id).unwrap(),
            source_address: "source-address".parse().unwrap(),
            destination_chain: "destination-chain".parse().unwrap(),
            destination_address: "destination-address".parse().unwrap(),
            payload_hash: [0; 32],
        }
    }

    fn compare_event_to_message(event: TxEventConfirmation, msg: Message) {
        assert_eq!(event.source_address, msg.source_address);
        assert_eq!(event.destination_address, msg.destination_address);
        assert_eq!(event.destination_chain, msg.destination_chain);
        assert_eq!(event.payload_hash, msg.payload_hash);
    }

    #[test]
    fn should_make_tx_event_confirmation_with_hex_event_index_msg_id() {
        let msg_id = HexTxHashAndEventIndex {
            tx_hash: random_32_bytes(),
            event_index: 0,
        };
        let msg = generate_msg(msg_id.to_string().parse().unwrap());

        let event =
            TxEventConfirmation::try_from((msg.clone(), &MessageIdFormat::HexTxHashAndEventIndex))
                .unwrap();

        assert_eq!(event.message_id, msg.cc_id.message_id);
        compare_event_to_message(event, msg);
    }

    #[test]
    fn should_make_tx_event_confirmation_with_hex_msg_id() {
        let msg_id = HexTxHash {
            tx_hash: random_32_bytes(),
        };
        let msg = generate_msg(msg_id.to_string().parse().unwrap());

        let event =
            TxEventConfirmation::try_from((msg.clone(), &MessageIdFormat::HexTxHash)).unwrap();

        assert_eq!(event.message_id, msg.cc_id.message_id);
        compare_event_to_message(event, msg);
    }

    #[test]
    fn should_make_tx_event_confirmation_with_base58_msg_id() {
        let msg_id = Base58TxDigestAndEventIndex {
            tx_digest: random_32_bytes(),
            event_index: 0,
        };
        let msg = generate_msg(msg_id.to_string().parse().unwrap());

        let event = TxEventConfirmation::try_from((
            msg.clone(),
            &MessageIdFormat::Base58TxDigestAndEventIndex,
        ))
        .unwrap();

        assert_eq!(event.message_id, msg.cc_id.message_id);
        compare_event_to_message(event, msg);
    }

    #[test]
    fn make_tx_event_confirmation_should_fail_with_invalid_message_id() {
        let msg = generate_msg("foobar".parse().unwrap());
        let event =
            TxEventConfirmation::try_from((msg.clone(), &MessageIdFormat::HexTxHashAndEventIndex));
        assert!(event.is_err());
    }

    #[test]
    fn make_tx_event_confirmation_should_fail_with_wrong_format_message_id() {
        let msg_id = HexTxHashAndEventIndex {
            tx_hash: random_32_bytes(),
            event_index: 0,
        };
        let msg = generate_msg(msg_id.to_string().parse().unwrap());

        let event = TxEventConfirmation::try_from((
            msg.clone(),
            &MessageIdFormat::Base58TxDigestAndEventIndex,
        ));
        assert!(event.is_err());
    }

    #[test]
    fn should_make_verifier_set_confirmation_with_hex_msg_id() {
        let msg_id = HexTxHashAndEventIndex {
            tx_hash: random_32_bytes(),
            event_index: rand::random::<u32>() as u64,
        };
        let verifier_set = VerifierSet {
            signers: BTreeMap::new(),
            threshold: Uint128::one(),
            created_at: 1,
        };
        let event = VerifierSetConfirmation::new(
            msg_id.to_string().parse().unwrap(),
            MessageIdFormat::HexTxHashAndEventIndex,
            verifier_set.clone(),
        )
        .unwrap();

        assert_eq!(event.message_id, msg_id.to_string().try_into().unwrap());
        assert_eq!(event.verifier_set, verifier_set);
    }

    #[test]
    fn should_make_verifier_set_confirmation_with_base58_msg_id() {
        let msg_id = Base58TxDigestAndEventIndex {
            tx_digest: random_32_bytes(),
            event_index: rand::random::<u32>() as u64,
        };
        let verifier_set = VerifierSet {
            signers: BTreeMap::new(),
            threshold: Uint128::one(),
            created_at: 1,
        };
        let event = VerifierSetConfirmation::new(
            msg_id.to_string().parse().unwrap(),
            MessageIdFormat::Base58TxDigestAndEventIndex,
            verifier_set.clone(),
        )
        .unwrap();

        assert_eq!(event.message_id, msg_id.to_string().try_into().unwrap());
        assert_eq!(event.verifier_set, verifier_set);
    }

    #[test]
    fn make_verifier_set_confirmation_should_fail_with_invalid_message_id() {
        let msg_id = "foobar";
        let verifier_set = VerifierSet {
            signers: BTreeMap::new(),
            threshold: Uint128::one(),
            created_at: 1,
        };

        let event = VerifierSetConfirmation::new(
            msg_id.to_string().parse().unwrap(),
            MessageIdFormat::Base58TxDigestAndEventIndex,
            verifier_set,
        );
        assert!(event.is_err());
    }

    #[test]
    fn make_verifier_set_confirmation_should_fail_with_different_msg_id_format() {
        let msg_id = HexTxHashAndEventIndex {
            tx_hash: random_32_bytes(),
            event_index: rand::random::<u64>(),
        };
        let verifier_set = VerifierSet {
            signers: BTreeMap::new(),
            threshold: Uint128::one(),
            created_at: 1,
        };

        let event = VerifierSetConfirmation::new(
            msg_id.to_string().parse().unwrap(),
            MessageIdFormat::Base58TxDigestAndEventIndex,
            verifier_set,
        );
        assert!(event.is_err());
    }

    #[test]
    #[allow(deprecated)]
    fn events_should_not_change() {
        let api = MockApi::default();

        let config = Config {
            service_name: "serviceName".try_into().unwrap(),
            service_registry_contract: api.addr_make("serviceRegistry_contract"),
            source_gateway_address: "sourceGatewayAddress".try_into().unwrap(),
            voting_threshold: Threshold::try_from((2, 3)).unwrap().try_into().unwrap(),
            block_expiry: 10u64.try_into().unwrap(),
            confirmation_height: 1,
            source_chain: "sourceChain".try_into().unwrap(),
            rewards_contract: api.addr_make("rewardsContract"),
            msg_id_format: MessageIdFormat::HexTxHashAndEventIndex,
            address_format: AddressFormat::Eip55,
        };
        let event_instantiated =
            cosmwasm_std::Event::new("instantiated").add_attributes(<Vec<Attribute>>::from(config));

        let event_messages_poll_started: cosmwasm_std::Event = PollStarted::Messages {
            messages: vec![
                TxEventConfirmation {
                    tx_id: "txId1".try_into().unwrap(),
                    event_index: 1,
                    message_id: "messageId".try_into().unwrap(),
                    destination_address: "destinationAddress1".parse().unwrap(),
                    destination_chain: "destinationChain".try_into().unwrap(),
                    source_address: "sourceAddress1".parse().unwrap(),
                    payload_hash: [0; 32],
                },
                TxEventConfirmation {
                    tx_id: "txId2".try_into().unwrap(),
                    event_index: 2,
                    message_id: "messageId".try_into().unwrap(),
                    destination_address: "destinationAddress2".parse().unwrap(),
                    destination_chain: "destinationChain".try_into().unwrap(),
                    source_address: "sourceAddress2".parse().unwrap(),
                    payload_hash: [1; 32],
                },
            ],
            metadata: PollMetadata {
                poll_id: 1.into(),
                source_chain: "sourceChain".try_into().unwrap(),
                source_gateway_address: "sourceGatewayAddress".try_into().unwrap(),
                confirmation_height: 1,
                expires_at: 1,
                participants: vec![
                    api.addr_make("participant1"),
                    api.addr_make("participant2"),
                    api.addr_make("participant3"),
                ],
            },
        }
        .into();

        let event_verifier_set_poll_started: cosmwasm_std::Event = PollStarted::VerifierSet {
            verifier_set: VerifierSetConfirmation {
                tx_id: "txId".try_into().unwrap(),
                event_index: 1,
                message_id: "messageId".try_into().unwrap(),
                verifier_set: build_verifier_set(KeyType::Ecdsa, &ecdsa_test_data::signers()),
            },
            metadata: PollMetadata {
                poll_id: 2.into(),
                source_chain: "sourceChain".try_into().unwrap(),
                source_gateway_address: "sourceGatewayAddress".try_into().unwrap(),
                confirmation_height: 1,
                expires_at: 1,
                participants: vec![
                    api.addr_make("participant4"),
                    api.addr_make("participant5"),
                    api.addr_make("participant6"),
                ],
            },
        }
        .into();

        let event_quorum_reached: cosmwasm_std::Event = QuorumReached {
            content: "content".to_string(),
            status: VerificationStatus::NotFoundOnSourceChain,
            poll_id: 1.into(),
        }
        .into();

        let event_voted: cosmwasm_std::Event = Voted {
            poll_id: 1.into(),
            voter: api.addr_make("voter"),
            votes: vec![Vote::SucceededOnChain, Vote::FailedOnChain, Vote::NotFound],
        }
        .into();

        let event_poll_ended: cosmwasm_std::Event = PollEnded {
            poll_id: 1.into(),
            source_chain: "sourceChain".try_into().unwrap(),
            results: vec![
                Some(Vote::SucceededOnChain),
                Some(Vote::FailedOnChain),
                Some(Vote::NotFound),
                None,
            ],
        }
        .into();

        goldie::assert_json!(json!({
            "event_instantiated": event_instantiated,
            "event_messages_poll_started": event_messages_poll_started,
            "event_verifier_set_poll_started": event_verifier_set_poll_started,
            "event_quorum_reached": event_quorum_reached,
            "event_voted": event_voted,
            "event_poll_ended": event_poll_ended,
        }));
    }
}<|MERGE_RESOLUTION|>--- conflicted
+++ resolved
@@ -145,12 +145,8 @@
 }
 
 /// If parsing is successful, returns (tx_id, event_index). Otherwise returns ContractError::InvalidMessageID
-<<<<<<< HEAD
-pub fn parse_message_id(
-=======
 #[deprecated(since = "1.1.0", note = "don't parse message id, just emit as is")]
 fn parse_message_id(
->>>>>>> f7fb035e
     message_id: &str,
     msg_id_format: &MessageIdFormat,
 ) -> Result<(nonempty::String, u32), ContractError> {
