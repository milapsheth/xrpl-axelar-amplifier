--- conflicted
+++ resolved
@@ -10,13 +10,10 @@
     Sign,
     #[error("failed to get transaction receipts")]
     TxReceipts,
-<<<<<<< HEAD
     #[error("failed to parse public key")]
-    PublicKey,
+    PublicKey, // TODO: check if redundant
     #[error("failed to prepare message for signing")]
-    MessageToSign,
-=======
+    MessageToSign, // TODO: check if redundant
     #[error("unsupported key type {0}")]
     KeyType(String),
->>>>>>> 638454c0
 }