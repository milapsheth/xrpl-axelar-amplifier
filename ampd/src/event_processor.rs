use std::pin::Pin;
use std::time::Duration;

use async_trait::async_trait;
use cosmrs::Any;
use error_stack::{Context, Result, ResultExt};
use events::Event;
use futures::StreamExt;
use report::LoggableError;
use serde::{Deserialize, Serialize};
use thiserror::Error;
use tokio::time::timeout;
use tokio_stream::Stream;
use tokio_util::sync::CancellationToken;
use tracing::{info, warn};
use valuable::Valuable;

use crate::asyncutil::future::{self, RetryPolicy};
use crate::asyncutil::task::TaskError;
use crate::queue::queued_broadcaster::BroadcasterClient;

#[async_trait]
pub trait EventHandler {
    type Err: Context;

    async fn handle(&self, event: &Event) -> Result<Vec<Any>, Self::Err>;
}

#[derive(Error, Debug)]
pub enum Error {
    #[error("could not consume events from stream")]
    EventStream,
    #[error("handler stopped prematurely")]
    Tasks(#[from] TaskError),
}

#[derive(Debug, Deserialize, Serialize, Clone, PartialEq)]
pub struct Config {
    #[serde(with = "humantime_serde")]
    pub retry_delay: Duration,
    pub retry_max_attempts: u64,
    #[serde(with = "humantime_serde")]
    pub stream_timeout: Duration,
    pub stream_buffer_size: usize,
}

impl Default for Config {
    fn default() -> Self {
        Self {
            retry_delay: Duration::from_secs(1),
            retry_max_attempts: 3,
            stream_timeout: Duration::from_secs(15),
            stream_buffer_size: 100000,
        }
    }
}

/// Let the `handler` consume events from the `event_stream`. The token is checked for cancellation
/// at the end of each consumed block or when the `event_stream` times out. If the token is cancelled or the
/// `event_stream` is closed, the function returns
pub async fn consume_events<H, B, S, E>(
    handler_label: String,
    handler: H,
    broadcaster: B,
    event_stream: S,
    event_processor_config: Config,
    token: CancellationToken,
) -> Result<(), Error>
where
    H: EventHandler,
    B: BroadcasterClient,
    S: Stream<Item = Result<Event, E>>,
    E: Context,
{
    let mut event_stream = Box::pin(event_stream);
    loop {
        let stream_status =
            retrieve_next_event(&mut event_stream, event_processor_config.stream_timeout)
                .await
                .change_context(Error::EventStream)?;

        if let StreamStatus::Active(event) = &stream_status {
            handle_event(
                &handler,
                &broadcaster,
                event,
                RetryPolicy::RepeatConstant {
                    sleep: event_processor_config.retry_delay,
                    max_attempts: event_processor_config.retry_max_attempts,
                },
            )
            .await?;
        }

        if let StreamStatus::Active(Event::BlockEnd(height)) = &stream_status {
            info!(
                handler = handler_label,
                height = height.value(),
                "handler finished processing block"
            );
        }

        if should_task_stop(stream_status, &token) {
            return Ok(());
        }
    }
}

async fn handle_event<H, B>(
    handler: &H,
    broadcaster: &B,
    event: &Event,
    retry_policy: RetryPolicy,
) -> Result<(), Error>
where
    H: EventHandler,
    B: BroadcasterClient,
{
    // if handlers run into errors we log them and then move on to the next event
    match future::with_retry(|| handler.handle(event), retry_policy).await {
        Ok(msgs) => {
            for msg in msgs {
                if let Err(err) = broadcaster.broadcast(msg.clone()).await {
                    warn!(
                        err = LoggableError::from(&err).as_value(),
<<<<<<< HEAD
                        "failed to broadcast message {:?}", msg
=======
                        "failed to broadcast message {:?} for event {}", msg, event
>>>>>>> 69466b71
                    )
                }
            }
        }
        Err(err) => {
            warn!(
                err = LoggableError::from(&err).as_value(),
                "handler failed to process event {}", event,
            )
        }
    }

    Ok(())
}

async fn retrieve_next_event<S, E>(
    event_stream: &mut Pin<Box<S>>,
    stream_timeout: Duration,
) -> Result<StreamStatus, E>
where
    S: Stream<Item = Result<Event, E>>,
    E: Context,
{
    let status = match timeout(stream_timeout, event_stream.next()).await {
        Err(_) => StreamStatus::TimedOut,
        Ok(None) => StreamStatus::Closed,
        Ok(Some(event)) => StreamStatus::Active(event?),
    };
    Ok(status)
}

fn should_task_stop(stream_status: StreamStatus, token: &CancellationToken) -> bool {
    match stream_status {
        StreamStatus::Active(Event::BlockEnd(_)) | StreamStatus::TimedOut
            if token.is_cancelled() =>
        {
            true
        }
        StreamStatus::Closed => true,
        _ => false,
    }
}

enum StreamStatus {
    Active(Event),
    Closed,
    TimedOut,
}

#[cfg(test)]
mod tests {
    use std::time::Duration;

    use assert_ok::assert_ok;
    use async_trait::async_trait;
    use cosmrs::bank::MsgSend;
    use cosmrs::tx::Msg;
    use cosmrs::{AccountId, Any};
    use error_stack::{report, Result};
    use events::Event;
    use futures::stream;
    use mockall::mock;
    use tokio::time::timeout;
    use tokio_util::sync::CancellationToken;

    use crate::event_processor;
    use crate::event_processor::{consume_events, Config, Error, EventHandler};
    use crate::queue::queued_broadcaster::{Error as BroadcasterError, MockBroadcasterClient};

    pub fn setup_event_config(
        retry_delay_value: Duration,
        stream_timeout_value: Duration,
    ) -> Config {
        Config {
            retry_delay: retry_delay_value,
            retry_max_attempts: 3,
            stream_timeout: stream_timeout_value,
            stream_buffer_size: 100000,
        }
    }

    #[tokio::test]
    async fn stop_when_stream_closes() {
        let events: Vec<Result<Event, event_processor::Error>> = vec![
            Ok(Event::BlockEnd(0_u32.into())),
            Ok(Event::BlockEnd(1_u32.into())),
            Ok(Event::BlockEnd(3_u32.into())),
        ];

        let mut handler = MockEventHandler::new();
        handler
            .expect_handle()
            .times(events.len())
            .returning(|_| Ok(vec![]));

        let broadcaster = MockBroadcasterClient::new();
        let event_config = setup_event_config(Duration::from_secs(1), Duration::from_secs(1000));

        let result_with_timeout = timeout(
            Duration::from_secs(1),
            consume_events(
                "handler".to_string(),
                handler,
                broadcaster,
                stream::iter(events),
                event_config,
                CancellationToken::new(),
            ),
        )
        .await;

        assert!(result_with_timeout.is_ok());
        assert!(result_with_timeout.unwrap().is_ok());
    }

    #[tokio::test]
    async fn return_error_when_stream_fails() {
        let events: Vec<Result<Event, event_processor::Error>> = vec![
            Ok(Event::BlockEnd(0_u32.into())),
            Err(report!(Error::EventStream)),
        ];

        let mut handler = MockEventHandler::new();
        handler.expect_handle().times(1).returning(|_| Ok(vec![]));

        let broadcaster = MockBroadcasterClient::new();
        let event_config = setup_event_config(Duration::from_secs(1), Duration::from_secs(1000));

        let result_with_timeout = timeout(
            Duration::from_secs(1),
            consume_events(
                "handler".to_string(),
                handler,
                broadcaster,
                stream::iter(events),
                event_config,
                CancellationToken::new(),
            ),
        )
        .await;

        assert!(result_with_timeout.is_ok());
        assert!(result_with_timeout.unwrap().is_err());
    }

    #[tokio::test(start_paused = true)]
    async fn return_ok_when_handler_fails() {
        let events: Vec<Result<Event, event_processor::Error>> =
            vec![Ok(Event::BlockEnd(0_u32.into()))];

        let mut handler = MockEventHandler::new();
        handler
            .expect_handle()
            .times(3)
            .returning(|_| Err(report!(EventHandlerError::Failed)));

        let broadcaster = MockBroadcasterClient::new();
        let event_config = setup_event_config(Duration::from_secs(1), Duration::from_secs(1000));

        let result_with_timeout = timeout(
            Duration::from_secs(3),
            consume_events(
                "handler".to_string(),
                handler,
                broadcaster,
                stream::iter(events),
                event_config,
                CancellationToken::new(),
            ),
        )
        .await;

        assert!(result_with_timeout.is_ok());
        assert!(result_with_timeout.unwrap().is_ok());
    }

    #[tokio::test(start_paused = true)]
    async fn return_ok_and_broadcast_when_handler_succeeds() {
        let events: Vec<Result<Event, event_processor::Error>> =
            vec![Ok(Event::BlockEnd(0_u32.into()))];

        let mut handler = MockEventHandler::new();
        handler
            .expect_handle()
            .once()
            .returning(|_| Ok(vec![dummy_msg(), dummy_msg()]));

        let event_config = setup_event_config(Duration::from_secs(1), Duration::from_secs(1000));
        let mut broadcaster = MockBroadcasterClient::new();
        broadcaster
            .expect_broadcast()
            .times(2)
            .returning(|_| Ok(()));

        let result_with_timeout = timeout(
            Duration::from_secs(3),
            consume_events(
                "handler".to_string(),
                handler,
                broadcaster,
                stream::iter(events),
                event_config,
                CancellationToken::new(),
            ),
        )
        .await;

        assert!(result_with_timeout.is_ok());
        assert!(result_with_timeout.unwrap().is_ok());
    }

    #[tokio::test(start_paused = true)]
    async fn return_ok_when_broadcaster_fails() {
        let events: Vec<Result<Event, event_processor::Error>> =
            vec![Ok(Event::BlockEnd(0_u32.into()))];

        let mut handler = MockEventHandler::new();
        handler
            .expect_handle()
            .once()
            .returning(|_| Ok(vec![dummy_msg(), dummy_msg()]));

        let event_config = setup_event_config(Duration::from_secs(1), Duration::from_secs(1000));
        let mut broadcaster = MockBroadcasterClient::new();
        broadcaster
            .expect_broadcast()
            .times(2)
            .returning(|_| Err(report!(BroadcasterError::EstimateFee)));

        let result_with_timeout = timeout(
            Duration::from_secs(3),
            consume_events(
                "handler".to_string(),
                handler,
                broadcaster,
                stream::iter(events),
                event_config,
                CancellationToken::new(),
            ),
        )
        .await;

<<<<<<< HEAD
        assert!(result_with_timeout.is_ok());
        assert!(result_with_timeout.unwrap().is_ok());
=======
        assert_ok!(assert_ok!(result_with_timeout));
>>>>>>> 69466b71
    }

    #[tokio::test]
    async fn react_to_cancellation_at_block_end() {
        let events: Vec<Result<Event, event_processor::Error>> = vec![
            Ok(Event::BlockBegin(0_u32.into())),
            Ok(Event::BlockBegin(1_u32.into())),
            Ok(Event::BlockBegin(2_u32.into())),
            Ok(Event::BlockEnd(3_u32.into())),
            Ok(Event::BlockBegin(4_u32.into())),
        ];

        let mut handler = MockEventHandler::new();
        handler.expect_handle().times(4).returning(|_| Ok(vec![]));

        let broadcaster = MockBroadcasterClient::new();
        let event_config = setup_event_config(Duration::from_secs(1), Duration::from_secs(1000));

        let token = CancellationToken::new();
        token.cancel();

        let result_with_timeout = timeout(
            Duration::from_secs(1),
            consume_events(
                "handler".to_string(),
                handler,
                broadcaster,
                stream::iter(events),
                event_config,
                token,
            ),
        )
        .await;

        assert!(result_with_timeout.is_ok());
        assert!(result_with_timeout.unwrap().is_ok());
    }

    #[tokio::test]
    async fn react_to_cancellation_on_timeout() {
        let handler = MockEventHandler::new();

        let broadcaster = MockBroadcasterClient::new();
        let event_config = setup_event_config(Duration::from_secs(1), Duration::from_secs(0));

        let token = CancellationToken::new();
        token.cancel();

        let result_with_timeout = timeout(
            Duration::from_secs(1),
            consume_events(
                "handler".to_string(),
                handler,
                broadcaster,
                stream::pending::<Result<Event, Error>>(), // never returns any items so it can time out
                event_config,
                token,
            ),
        )
        .await;

        assert!(result_with_timeout.is_ok());
        assert!(result_with_timeout.unwrap().is_ok());
    }

    #[derive(Error, Debug)]
    pub enum EventHandlerError {
        #[error("failed")]
        Failed,
    }

    mock! {
            EventHandler{}

            #[async_trait]
            impl EventHandler for EventHandler {
                type Err = EventHandlerError;

                async fn handle(&self, event: &Event) -> Result<Vec<Any>, EventHandlerError>;
            }
    }

    fn dummy_msg() -> Any {
        MsgSend {
            from_address: AccountId::new("", &[1, 2, 3]).unwrap(),
            to_address: AccountId::new("", &[4, 5, 6]).unwrap(),
            amount: vec![],
        }
        .to_any()
        .unwrap()
    }
}<|MERGE_RESOLUTION|>--- conflicted
+++ resolved
@@ -123,11 +123,7 @@
                 if let Err(err) = broadcaster.broadcast(msg.clone()).await {
                     warn!(
                         err = LoggableError::from(&err).as_value(),
-<<<<<<< HEAD
                         "failed to broadcast message {:?}", msg
-=======
-                        "failed to broadcast message {:?} for event {}", msg, event
->>>>>>> 69466b71
                     )
                 }
             }
@@ -370,12 +366,7 @@
         )
         .await;
 
-<<<<<<< HEAD
-        assert!(result_with_timeout.is_ok());
-        assert!(result_with_timeout.unwrap().is_ok());
-=======
         assert_ok!(assert_ok!(result_with_timeout));
->>>>>>> 69466b71
     }
 
     #[tokio::test]
