[package]
name = "integration-tests"
version = "0.1.0"
rust-version = { workspace = true }
edition = "2021"
description = "Amplifier Integration Tests"

exclude = [
    # Those files are rust-optimizer artifacts. You might want to commit them for convenience, but they should not be part of the source code publication.
    "contract.wasm",
    "hash.txt",
]
# See more keys and their definitions at https://doc.rust-lang.org/cargo/reference/manifest.html

[lib]
crate-type = ["rlib"]

[features]
# for more explicit tests, cargo test --features=backtraces
backtraces = ["cosmwasm-std/backtraces"]
# use library feature to disable all instantiate/execute/query exports
library = []

[package.metadata.scripts]
optimize = """docker run --rm -v "$(pwd)":/code \
  --mount type=volume,source="$(basename "$(pwd)")_cache",target=/code/target \
  --mount type=volume,source=registry_cache,target=/usr/local/cargo/registry \
  cosmwasm/optimizer:0.16.0
"""

[dependencies]
axelar-wasm-std = { workspace = true }
coordinator = { workspace = true }
cosmwasm-std = { workspace = true }
cw-multi-test = "0.15.1"
error-stack = { workspace = true }
gateway = { workspace = true }
gateway-api = { workspace = true }
k256 = { version = "0.13.1", features = ["ecdsa"] }
multisig = { workspace = true }
multisig-prover = { workspace = true }
<<<<<<< HEAD
xrpl-multisig-prover = { workspace = true }
=======
rand = "0.8.5"
>>>>>>> 638454c0
report = { workspace = true }
rewards = { workspace = true }
router = { workspace = true }
router-api = { workspace = true }
serde = { workspace = true }
serde_json = { workspace = true }
service-registry = { workspace = true }
sha3 = { workspace = true }
tofn = { workspace = true }
voting-verifier = { workspace = true }

[lints]
workspace = true<|MERGE_RESOLUTION|>--- conflicted
+++ resolved
@@ -39,11 +39,8 @@
 k256 = { version = "0.13.1", features = ["ecdsa"] }
 multisig = { workspace = true }
 multisig-prover = { workspace = true }
-<<<<<<< HEAD
 xrpl-multisig-prover = { workspace = true }
-=======
 rand = "0.8.5"
->>>>>>> 638454c0
 report = { workspace = true }
 rewards = { workspace = true }
 router = { workspace = true }
