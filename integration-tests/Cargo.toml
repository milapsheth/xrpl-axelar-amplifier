[package]
name = "integration-tests"
version = "1.0.0"
rust-version = { workspace = true }
edition = { workspace = true }
description = "Amplifier Integration Tests"

exclude = [
    "contract.wasm",
    "hash.txt"
]
# See more keys and their definitions at https://doc.rust-lang.org/cargo/reference/manifest.html

[lib]
crate-type = ["rlib"]

[features]
# for more explicit tests, cargo test --features=backtraces
backtraces = ["cosmwasm-std/backtraces"]
# use library feature to disable all instantiate/execute/query exports
library = []

[package.metadata.scripts]
optimize = """docker run --rm -v "$(pwd)":/code \
  --mount type=volume,source="$(basename "$(pwd)")_cache",target=/code/target \
  --mount type=volume,source=registry_cache,target=/usr/local/cargo/registry \
  cosmwasm/optimizer:0.16.0
"""

[dependencies]
anyhow = { workspace = true }
axelar-core-std = { workspace = true }
axelar-wasm-std = { workspace = true }
axelarnet-gateway = { workspace = true }
coordinator = { workspace = true }
cosmwasm-std = { workspace = true }
cw-multi-test = "0.15.1"
error-stack = { workspace = true }
gateway = { workspace = true }
gateway-api = { workspace = true }
k256 = { workspace = true }
multisig = { workspace = true }
multisig-prover = { workspace = true }
<<<<<<< HEAD
xrpl-multisig-prover = { workspace = true }
rand = "0.8.5"
=======
rand = { workspace = true }
>>>>>>> 340975d5
report = { workspace = true }
rewards = { workspace = true }
router = { workspace = true }
router-api = { workspace = true }
schemars = { workspace = true }
serde = { workspace = true }
serde_json = { workspace = true }
service-registry = { workspace = true }
service-registry-api = { workspace = true }
sha3 = { workspace = true }
tofn = { workspace = true }
voting-verifier = { workspace = true }
xrpl-voting-verifier = { workspace = true }
xrpl-gateway = { workspace = true }
xrpl-types = { workspace = true }
interchain-token-service = { workspace = true }
ethers-core = { workspace = true }

[lints]
workspace = true<|MERGE_RESOLUTION|>--- conflicted
+++ resolved
@@ -41,12 +41,8 @@
 k256 = { workspace = true }
 multisig = { workspace = true }
 multisig-prover = { workspace = true }
-<<<<<<< HEAD
 xrpl-multisig-prover = { workspace = true }
-rand = "0.8.5"
-=======
 rand = { workspace = true }
->>>>>>> 340975d5
 report = { workspace = true }
 rewards = { workspace = true }
 router = { workspace = true }
