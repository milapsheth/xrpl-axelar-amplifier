use router_api::{Address, CrossChainId, Message, ChainName};
use cosmwasm_std::{Addr, HexBinary};
use axelar_wasm_std::VerificationStatus;
use cw_multi_test::Executor;
use multisig::key::KeyType;
use integration_tests::contract::Contract;
use multisig_prover::msg::ExecuteMsg;
use service_registry::msg::QueryMsg as ServiceRegistryQueryMsg;
use service_registry::state::WeightedVerifier;
use test_utils::{
    create_new_verifiers_vec, multisig_session_id, register_in_service_registry,
    register_verifiers, rotate_active_verifier_set, Verifier,
};

pub mod test_utils;

#[test]
fn verifier_set_can_be_initialized_and_then_manually_updated() {
    let chains: Vec<router_api::ChainName> = vec![
        "Ethereum".try_into().unwrap(),
        "Polygon".try_into().unwrap(),
    ];

    let test_utils::TestCase {
        mut protocol,
        chain1: ethereum,
        verifiers: initial_verifiers,
        min_verifier_bond,
        ..
    } = test_utils::setup_test_case();

    let simulated_verifier_set =
        test_utils::verifiers_to_verifier_set(&mut protocol, &initial_verifiers);

    let verifier_set =
        test_utils::verifier_set_from_prover(&mut protocol.app, &ethereum.multisig_prover);

    assert_eq!(verifier_set, simulated_verifier_set);

    // add third and fourth verifier
    let mut new_verifiers = Vec::new();
    let new_verifier = Verifier {
        addr: Addr::unchecked("verifier3"),
        supported_chains: chains.clone(),
        key_pair: test_utils::generate_key(2),
    };
    new_verifiers.push(new_verifier);
    let new_verifier = Verifier {
        addr: Addr::unchecked("verifier4"),
        supported_chains: chains.clone(),
        key_pair: test_utils::generate_key(3),
    };
    new_verifiers.push(new_verifier);

    let expected_new_verifier_set =
        test_utils::verifiers_to_verifier_set(&mut protocol, &new_verifiers);

    test_utils::register_verifiers(&mut protocol, &new_verifiers, min_verifier_bond);

    // remove old verifiers
    test_utils::deregister_verifiers(&mut protocol, &initial_verifiers);

    let response = protocol
        .app
        .execute_contract(
            ethereum.multisig_prover.admin_addr.clone(),
            ethereum.multisig_prover.contract_addr.clone(),
            &multisig_prover::msg::ExecuteMsg::UpdateVerifierSet,
            &[],
        )
        .unwrap();

    // sign with old verifiers
    let session_id = test_utils::sign_proof(&mut protocol, &initial_verifiers, response);

    let proof = test_utils::proof(&mut protocol.app, &ethereum.multisig_prover, &session_id);
    assert!(matches!(
        proof.status,
        multisig_prover::msg::ProofStatus::Completed { .. }
    ));

    assert_eq!(proof.message_ids.len(), 0);

    let (poll_id, expiry) = test_utils::create_verifier_set_poll(
        &mut protocol.app,
        Addr::unchecked("relayer"),
        &ethereum.voting_verifier,
        expected_new_verifier_set.clone(),
    );

    // do voting
    test_utils::vote_true_for_verifier_set(
        &mut protocol.app,
        &ethereum.voting_verifier,
        &new_verifiers,
        poll_id,
    );

    test_utils::advance_at_least_to_height(&mut protocol.app, expiry);

    test_utils::end_poll(&mut protocol.app, &ethereum.voting_verifier, poll_id);

    test_utils::confirm_verifier_set(
        &mut protocol.app,
        Addr::unchecked("relayer"),
        &ethereum.multisig_prover,
    );

    let new_verifier_set = test_utils::get_verifier_set_from_prover(&mut protocol.app, &ethereum.multisig_prover);

    assert_eq!(new_verifier_set, expected_new_verifier_set);
}

#[test]
fn xrpl_verifier_set_can_be_initialized_and_then_manually_updated() {
    let chains: Vec<ChainName> = vec![
        "Ethereum".to_string().try_into().unwrap(),
        "XRPL".to_string().try_into().unwrap(),
    ];
    let (mut protocol, _, xrpl, initial_verifiers, min_verifier_bond) =
        test_utils::setup_xrpl_destination_test_case();

    let simulated_verifier_set = test_utils::xrpl_verifiers_to_verifier_set(&mut protocol, &initial_verifiers);

    let verifier_set =
        test_utils::get_xrpl_verifier_set_from_prover(&mut protocol.app, &xrpl.multisig_prover);

    assert_eq!(verifier_set, simulated_verifier_set);

    // add third and fourth verifier
    let mut new_verifiers = Vec::new();
    let new_verifier = Verifier {
        addr: Addr::unchecked("verifier3"),
        supported_chains: chains.clone(),
        key_pair: test_utils::generate_key(2),
    };
    new_verifiers.push(new_verifier);
    let new_verifier = Verifier {
        addr: Addr::unchecked("verifier4"),
        supported_chains: chains.clone(),
        key_pair: test_utils::generate_key(3),
    };
    new_verifiers.push(new_verifier);

    let expected_new_verifier_set = test_utils::xrpl_verifiers_to_verifier_set(&mut protocol, &new_verifiers);

    test_utils::register_verifiers(&mut protocol, &new_verifiers, min_verifier_bond);

    // remove old verifiers
    test_utils::deregister_verifiers(&mut protocol, &initial_verifiers);

    let session_id = test_utils::construct_xrpl_signer_list_set_proof_and_sign(
        &mut protocol,
        &xrpl.multisig_prover,
        &initial_verifiers,
    );

    let proof = test_utils::get_xrpl_proof(
        &mut protocol.app,
        &xrpl.multisig_prover,
        &session_id,
    );
    assert!(matches!(
        proof,
        xrpl_multisig_prover::msg::GetProofResponse::Completed { .. }
    ));
    println!("SignerListSet proof: {:?}", proof);

    let xrpl_multisig_address = "rfEf91bLxrTVC76vw1W3Ur8Jk4Lwujskmb".to_string(); // TODO: fix duplicate definition
    let proof_msgs = vec![Message {
        destination_chain: xrpl.chain_name.clone(),
        source_address: Address::try_from(xrpl_multisig_address.clone()).unwrap(),
        destination_address: Address::try_from(xrpl_multisig_address).unwrap(),
        cc_id: CrossChainId {
            chain: xrpl.chain_name.clone(),
            id: "fbf428da41656ca3aef36287bfcb6d8491daa76f20c201c4a60172450ab517f9-0"
                .to_string()
                .try_into()
                .unwrap(),
        },
        payload_hash: [0; 32],
    }];

    // TODO: verify_message_statuses should be called through gateway, like verify_messages
    let (poll_id, expiry) = test_utils::verify_messages(
        &mut protocol.app,
        &xrpl.gateway,
        &proof_msgs
    );
    test_utils::vote_success_for_all_messages(
        &mut protocol.app,
        &xrpl.voting_verifier,
        &proof_msgs,
        &new_verifiers,
        poll_id,
    );
    test_utils::advance_at_least_to_height(&mut protocol.app, expiry);
    test_utils::end_poll(&mut protocol.app, &xrpl.voting_verifier, poll_id);

    test_utils::xrpl_update_tx_status(
        &mut protocol.app,
        &xrpl.multisig_prover,
        initial_verifiers.iter().map(|w| (KeyType::Ecdsa, HexBinary::from(w.key_pair.encoded_verifying_key())).try_into().unwrap()).collect(),
        session_id,
        proof_msgs[0].cc_id.clone(),
        VerificationStatus::SucceededOnSourceChain
    );

    let new_verifier_set =
<<<<<<< HEAD
        test_utils::get_xrpl_verifier_set_from_prover(&mut protocol.app, &xrpl.multisig_prover);

=======
        test_utils::verifier_set_from_prover(&mut protocol.app, &ethereum.multisig_prover);
>>>>>>> bb58d241
    assert_eq!(new_verifier_set, expected_new_verifier_set);
}

#[test]
fn verifier_set_cannot_be_updated_again_while_pending_verifier_is_not_yet_confirmed() {
    let chains = vec![
        "Ethereum".try_into().unwrap(),
        "Polygon".try_into().unwrap(),
    ];
    let test_utils::TestCase {
        mut protocol,
        chain1: ethereum,
        verifiers: initial_verifiers,
        min_verifier_bond,
        ..
    } = test_utils::setup_test_case();

    let simulated_verifier_set =
        test_utils::verifiers_to_verifier_set(&mut protocol, &initial_verifiers);

    let verifier_set =
        test_utils::verifier_set_from_prover(&mut protocol.app, &ethereum.multisig_prover);

    assert_eq!(verifier_set, simulated_verifier_set);

    // creating a new verifier set that only consists of two new verifiers
    let first_wave_of_new_verifiers = test_utils::create_new_verifiers_vec(
        chains.clone(),
        vec![("verifier3".to_string(), 2), ("verifier4".to_string(), 3)],
    );

    let expected_new_verifier_set =
        test_utils::verifiers_to_verifier_set(&mut protocol, &first_wave_of_new_verifiers);

    test_utils::register_verifiers(
        &mut protocol,
        &first_wave_of_new_verifiers,
        min_verifier_bond,
    );

    // Deregister old verifiers
    test_utils::deregister_verifiers(&mut protocol, &initial_verifiers);

    let response = protocol
        .app
        .execute_contract(
            ethereum.multisig_prover.admin_addr.clone(),
            ethereum.multisig_prover.contract_addr.clone(),
            &multisig_prover::msg::ExecuteMsg::UpdateVerifierSet,
            &[],
        )
        .unwrap();

    let session_id = test_utils::sign_proof(&mut protocol, &initial_verifiers, response);

    let proof = test_utils::proof(&mut protocol.app, &ethereum.multisig_prover, &session_id);

    // proof must be completed
    assert!(matches!(
        proof.status,
        multisig_prover::msg::ProofStatus::Completed { .. }
    ));
    assert_eq!(proof.message_ids.len(), 0);

    // starting and ending a poll for the first verifier set rotation
    test_utils::execute_verifier_set_poll(
        &mut protocol,
        &Addr::unchecked("relayer"),
        &ethereum.voting_verifier,
        &first_wave_of_new_verifiers,
    );

    // try to rotate again. this should be ignored, because the first rotation is not yet confirmed
    let second_wave_of_new_verifiers =
        test_utils::create_new_verifiers_vec(chains.clone(), vec![("verifier5".to_string(), 5)]);

    test_utils::register_verifiers(
        &mut protocol,
        &second_wave_of_new_verifiers,
        min_verifier_bond,
    );

    // Deregister old verifiers
    test_utils::deregister_verifiers(&mut protocol, &first_wave_of_new_verifiers);

    // call update_verifier_set again. This should just trigger resigning for the initial verifier set update,
    // ignoring any further changes to the verifier set
    let response = ethereum.multisig_prover.execute(
        &mut protocol.app,
        ethereum.multisig_prover.admin_addr.clone(),
        &multisig_prover::msg::ExecuteMsg::UpdateVerifierSet,
    );
    assert!(response.is_ok());

    test_utils::confirm_verifier_set(
        &mut protocol.app,
        ethereum.multisig_prover.admin_addr.clone(),
        &ethereum.multisig_prover,
    );

    let new_verifier_set =
        test_utils::verifier_set_from_prover(&mut protocol.app, &ethereum.multisig_prover);

    assert_eq!(new_verifier_set, expected_new_verifier_set);

    // starting and ending a poll for the second verifier rotation
    // in reality, this shouldn't succeed, because the prover should have prevented another rotation while an existing rotation was in progress.
    // But even if there is a poll, the prover should ignore it
    test_utils::execute_verifier_set_poll(
        &mut protocol,
        &Addr::unchecked("relayer"),
        &ethereum.voting_verifier,
        &second_wave_of_new_verifiers,
    );

    let response = ethereum.multisig_prover.execute(
        &mut protocol.app,
        ethereum.multisig_prover.admin_addr.clone(),
        &multisig_prover::msg::ExecuteMsg::ConfirmVerifierSet,
    );
    assert!(response.is_err());
}

#[test]
fn verifier_set_update_can_be_resigned() {
    let chains = vec![
        "Ethereum".try_into().unwrap(),
        "Polygon".try_into().unwrap(),
    ];
    let test_utils::TestCase {
        mut protocol,
        chain1: ethereum,
        verifiers: initial_verifiers,
        min_verifier_bond,
        ..
    } = test_utils::setup_test_case();

    let simulated_verifier_set =
        test_utils::verifiers_to_verifier_set(&mut protocol, &initial_verifiers);

    let verifier_set =
        test_utils::verifier_set_from_prover(&mut protocol.app, &ethereum.multisig_prover);

    assert_eq!(verifier_set, simulated_verifier_set);

    // creating a new verifier set that only consists of two new verifiers
    let first_wave_of_new_verifiers = test_utils::create_new_verifiers_vec(
        chains.clone(),
        vec![("verifier3".to_string(), 2), ("verifier4".to_string(), 3)],
    );

    test_utils::register_verifiers(
        &mut protocol,
        &first_wave_of_new_verifiers,
        min_verifier_bond,
    );

    // Deregister old verifiers
    test_utils::deregister_verifiers(&mut protocol, &initial_verifiers);

    let response = protocol
        .app
        .execute_contract(
            ethereum.multisig_prover.admin_addr.clone(),
            ethereum.multisig_prover.contract_addr.clone(),
            &multisig_prover::msg::ExecuteMsg::UpdateVerifierSet,
            &[],
        )
        .unwrap();

    let first_session_id = multisig_session_id(response.clone());

    // signing didn't occur, trigger signing again
    let response = protocol
        .app
        .execute_contract(
            ethereum.multisig_prover.admin_addr.clone(),
            ethereum.multisig_prover.contract_addr.clone(),
            &multisig_prover::msg::ExecuteMsg::UpdateVerifierSet,
            &[],
        )
        .unwrap();

    let second_session_id = multisig_session_id(response.clone());
    assert_ne!(first_session_id, second_session_id);

    test_utils::sign_proof(&mut protocol, &initial_verifiers, response);

    // signing did occur, trigger signing again (in case proof was lost)
    let response = protocol
        .app
        .execute_contract(
            ethereum.multisig_prover.admin_addr.clone(),
            ethereum.multisig_prover.contract_addr.clone(),
            &multisig_prover::msg::ExecuteMsg::UpdateVerifierSet,
            &[],
        )
        .unwrap();

    let third_session_id = multisig_session_id(response.clone());
    assert_ne!(first_session_id, second_session_id);
    assert_ne!(second_session_id, third_session_id);

    test_utils::sign_proof(&mut protocol, &initial_verifiers, response);

    let proof = test_utils::proof(
        &mut protocol.app,
        &ethereum.multisig_prover,
        &second_session_id,
    );

    // proof must be completed
    assert!(matches!(
        proof.status,
        multisig_prover::msg::ProofStatus::Completed { .. }
    ));
}

#[test]
fn governance_should_confirm_new_verifier_set_without_verification() {
    let chains: Vec<router_api::ChainName> = vec!["Ethereum".try_into().unwrap()];
    let test_utils::TestCase {
        mut protocol,
        chain1: ethereum,
        verifiers: initial_verifiers,
        min_verifier_bond,
        ..
    } = test_utils::setup_test_case();

    // add third verifier
    let mut new_verifiers = Vec::new();
    let new_verifier = Verifier {
        addr: Addr::unchecked("verifier3"),
        supported_chains: chains.clone(),
        key_pair: test_utils::generate_key(2),
    };
    new_verifiers.push(new_verifier);

    let expected_new_verifier_set =
        test_utils::verifiers_to_verifier_set(&mut protocol, &new_verifiers);

    test_utils::register_verifiers(&mut protocol, &new_verifiers, min_verifier_bond);

    test_utils::deregister_verifiers(&mut protocol, &initial_verifiers);

    let _ = protocol
        .app
        .execute_contract(
            ethereum.multisig_prover.admin_addr.clone(),
            ethereum.multisig_prover.contract_addr.clone(),
            &ExecuteMsg::UpdateVerifierSet,
            &[],
        )
        .unwrap();

    test_utils::confirm_verifier_set(
        &mut protocol.app,
        protocol.governance_address.clone(),
        &ethereum.multisig_prover,
    );

    let new_verifier_set =
        test_utils::verifier_set_from_prover(&mut protocol.app, &ethereum.multisig_prover);

    assert_eq!(new_verifier_set, expected_new_verifier_set);
}

#[test]
fn rotate_signers_should_filter_out_signers_without_pubkey() {
    let test_utils::TestCase {
        mut protocol,
        chain1,
        verifiers: initial_verifiers,
        min_verifier_bond,
        ..
    } = test_utils::setup_test_case();

    let chains: Vec<router_api::ChainName> = vec![chain1.chain_name.clone()];

    // add a third verifier to satisfy min verifier change threshold
    register_verifiers(
        &mut protocol,
        &create_new_verifiers_vec(chains.clone(), vec![("verifier3".to_string(), 2)]),
        min_verifier_bond,
    );

    // add a fourth verifier in service registry but does not submit a pubkey to multisig
    register_in_service_registry(
        &mut protocol,
        &create_new_verifiers_vec(chains.clone(), vec![("verifier4".to_string(), 3)]),
        min_verifier_bond,
    );

    // the fourth verifier should be filtered out in prover because it does not have a pubkey
    let expect_new_verifiers = create_new_verifiers_vec(
        chains.clone(),
        vec![
            ("verifier1".to_string(), 0),
            ("verifier2".to_string(), 1),
            ("verifier3".to_string(), 2),
        ],
    );
    let expected_verifier_set =
        test_utils::verifiers_to_verifier_set(&mut protocol, &expect_new_verifiers);

    // should get initial + 2 active verifiers from service registry
    let active_verifiers: Vec<WeightedVerifier> = protocol
        .service_registry
        .query(
            &protocol.app,
            &ServiceRegistryQueryMsg::ActiveVerifiers {
                service_name: protocol.service_name.to_string(),
                chain_name: chains[0].clone(),
            },
        )
        .unwrap();

    assert_eq!(
        active_verifiers.len(),
        initial_verifiers.len().checked_add(2).unwrap()
    );

    // rotate signers
    rotate_active_verifier_set(
        &mut protocol,
        chain1.clone(),
        &initial_verifiers,
        &expect_new_verifiers,
    );

    let verifier_set =
        test_utils::verifier_set_from_prover(&mut protocol.app, &chain1.multisig_prover);

    assert_eq!(verifier_set, expected_verifier_set);
}<|MERGE_RESOLUTION|>--- conflicted
+++ resolved
@@ -106,7 +106,7 @@
         &ethereum.multisig_prover,
     );
 
-    let new_verifier_set = test_utils::get_verifier_set_from_prover(&mut protocol.app, &ethereum.multisig_prover);
+    let new_verifier_set = test_utils::verifier_set_from_prover(&mut protocol.app, &ethereum.multisig_prover);
 
     assert_eq!(new_verifier_set, expected_new_verifier_set);
 }
@@ -172,8 +172,8 @@
         source_address: Address::try_from(xrpl_multisig_address.clone()).unwrap(),
         destination_address: Address::try_from(xrpl_multisig_address).unwrap(),
         cc_id: CrossChainId {
-            chain: xrpl.chain_name.clone(),
-            id: "fbf428da41656ca3aef36287bfcb6d8491daa76f20c201c4a60172450ab517f9-0"
+            source_chain: xrpl.chain_name.clone().into(),
+            message_id: "fbf428da41656ca3aef36287bfcb6d8491daa76f20c201c4a60172450ab517f9-0"
                 .to_string()
                 .try_into()
                 .unwrap(),
@@ -207,12 +207,7 @@
     );
 
     let new_verifier_set =
-<<<<<<< HEAD
         test_utils::get_xrpl_verifier_set_from_prover(&mut protocol.app, &xrpl.multisig_prover);
-
-=======
-        test_utils::verifier_set_from_prover(&mut protocol.app, &ethereum.multisig_prover);
->>>>>>> bb58d241
     assert_eq!(new_verifier_set, expected_new_verifier_set);
 }
 
