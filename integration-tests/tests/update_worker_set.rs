use connection_router_api::{Address, CrossChainId, Message};
use cosmwasm_std::{Addr, HexBinary};
use axelar_wasm_std::VerificationStatus;
use cw_multi_test::Executor;
use multisig::key::KeyType;
use integration_tests::contract::Contract;
<<<<<<< HEAD

=======
use multisig_prover::msg::ExecuteMsg;
>>>>>>> b3b1576e
use test_utils::Worker;

use crate::test_utils::get_multisig_session_id;

pub mod test_utils;

#[test]
fn worker_set_can_be_initialized_and_then_manually_updated() {
    let chains: Vec<connection_router_api::ChainName> = vec![
        "Ethereum".to_string().try_into().unwrap(),
        "Polygon".to_string().try_into().unwrap(),
    ];
    let (mut protocol, ethereum, _, initial_workers, min_worker_bond) =
        test_utils::setup_test_case();

    let simulated_worker_set = test_utils::workers_to_worker_set(&mut protocol, &initial_workers);

    let worker_set =
        test_utils::get_worker_set_from_prover(&mut protocol.app, &ethereum.multisig_prover);

    assert_eq!(worker_set, simulated_worker_set);

    // add third and fourth worker
    let mut new_workers = Vec::new();
    let new_worker = Worker {
        addr: Addr::unchecked("worker3"),
        supported_chains: chains.clone(),
        key_pair: test_utils::generate_key(2),
    };
    new_workers.push(new_worker);
    let new_worker = Worker {
        addr: Addr::unchecked("worker4"),
        supported_chains: chains.clone(),
        key_pair: test_utils::generate_key(3),
    };
    new_workers.push(new_worker);

    let expected_new_worker_set = test_utils::workers_to_worker_set(&mut protocol, &new_workers);

    test_utils::register_workers(&mut protocol, &new_workers, min_worker_bond);

    // remove old workers
    test_utils::deregister_workers(&mut protocol, &initial_workers);

    let response = protocol
        .app
        .execute_contract(
            ethereum.multisig_prover.admin_addr.clone(),
            ethereum.multisig_prover.contract_addr.clone(),
            &multisig_prover::msg::ExecuteMsg::UpdateWorkerSet,
            &[],
        )
        .unwrap();

    // sign with old workers
    let session_id = test_utils::sign_proof(&mut protocol, &initial_workers, response);

    let proof = test_utils::get_proof(&mut protocol.app, &ethereum.multisig_prover, &session_id);
    assert!(matches!(
        proof.status,
        multisig_prover::msg::ProofStatus::Completed { .. }
    ));

    assert_eq!(proof.message_ids.len(), 0);

    let (poll_id, expiry) = test_utils::create_worker_set_poll(
        &mut protocol.app,
        Addr::unchecked("relayer"),
        &ethereum.voting_verifier,
        expected_new_worker_set.clone(),
    );

    // do voting
    test_utils::vote_true_for_worker_set(
        &mut protocol.app,
        &ethereum.voting_verifier,
        &new_workers,
        poll_id,
    );

    test_utils::advance_at_least_to_height(&mut protocol.app, expiry);

    test_utils::end_poll(&mut protocol.app, &ethereum.voting_verifier, poll_id);

    test_utils::confirm_worker_set(
        &mut protocol.app,
        Addr::unchecked("relayer"),
        &ethereum.multisig_prover,
    );

    let new_worker_set =
<<<<<<< HEAD
        test_utils::get_worker_set(&mut protocol.app, &ethereum.multisig_prover);

    assert_eq!(new_worker_set, expected_new_worker_set);
}

#[test]
fn xrpl_worker_set_can_be_initialized_and_then_manually_updated() {
    let chains: Vec<connection_router_api::ChainName> = vec![
        "Ethereum".to_string().try_into().unwrap(),
        "XRPL".to_string().try_into().unwrap(),
    ];
    let (mut protocol, _, xrpl, initial_workers, min_worker_bond) =
        test_utils::setup_xrpl_destination_test_case();

    let simulated_worker_set = test_utils::xrpl_workers_to_worker_set(&mut protocol, &initial_workers);

    let worker_set =
        test_utils::get_xrpl_worker_set(&mut protocol.app, &xrpl.multisig_prover);

    assert_eq!(worker_set, simulated_worker_set);

    // add third and fourth worker
    let mut new_workers = Vec::new();
    let new_worker = Worker {
        addr: Addr::unchecked("worker3"),
        supported_chains: chains.clone(),
        key_pair: test_utils::generate_key(2),
    };
    new_workers.push(new_worker);
    let new_worker = Worker {
        addr: Addr::unchecked("worker4"),
        supported_chains: chains.clone(),
        key_pair: test_utils::generate_key(3),
    };
    new_workers.push(new_worker);

    let expected_new_worker_set = test_utils::xrpl_workers_to_worker_set(&mut protocol, &new_workers);

    test_utils::register_workers(&mut protocol, &new_workers, min_worker_bond);

    // remove old workers
    test_utils::deregister_workers(&mut protocol, &initial_workers);

    let session_id = test_utils::construct_xrpl_signer_list_set_proof_and_sign(
        &mut protocol,
        &xrpl.multisig_prover,
        &initial_workers,
    );

    let proof = test_utils::get_xrpl_proof(
        &mut protocol.app,
        &xrpl.multisig_prover,
        &session_id,
    );
    assert!(matches!(
        proof,
        xrpl_multisig_prover::msg::GetProofResponse::Completed { .. }
    ));
    println!("SignerListSet proof: {:?}", proof);

    let xrpl_multisig_address = "rfEf91bLxrTVC76vw1W3Ur8Jk4Lwujskmb".to_string(); // TODO: fix duplicate definition
    let proof_msgs = vec![Message {
        destination_chain: xrpl.chain_name.clone(),
        source_address: Address::try_from(xrpl_multisig_address.clone()).unwrap(),
        destination_address: Address::try_from(xrpl_multisig_address).unwrap(),
        cc_id: CrossChainId {
            chain: xrpl.chain_name.clone(),
            id: "fbf428da41656ca3aef36287bfcb6d8491daa76f20c201c4a60172450ab517f9-0"
                .to_string()
                .try_into()
                .unwrap(),
        },
        payload_hash: [0; 32],
    }];

    // TODO: verify_message_statuses should be called through gateway, like verify_messages
    let (poll_id, expiry) = test_utils::verify_messages(
        &mut protocol.app,
        &xrpl.gateway,
        &proof_msgs
    );
    test_utils::vote_success_for_all_messages(
        &mut protocol.app,
        &xrpl.voting_verifier,
        &proof_msgs,
        &new_workers,
        poll_id,
    );
    test_utils::advance_at_least_to_height(&mut protocol.app, expiry);
    test_utils::end_poll(&mut protocol.app, &xrpl.voting_verifier, poll_id);

    test_utils::xrpl_update_tx_status(
        &mut protocol.app,
        &xrpl.multisig_prover,
        initial_workers.iter().map(|w| (KeyType::Ecdsa, HexBinary::from(w.key_pair.encoded_verifying_key())).try_into().unwrap()).collect(),
        session_id,
        proof_msgs[0].cc_id.clone(),
        VerificationStatus::SucceededOnChain
    );

    let new_worker_set =
        test_utils::get_xrpl_worker_set(&mut protocol.app, &xrpl.multisig_prover);

=======
        test_utils::get_worker_set_from_prover(&mut protocol.app, &ethereum.multisig_prover);
>>>>>>> b3b1576e
    assert_eq!(new_worker_set, expected_new_worker_set);

    let monitoring_worker_set = test_utils::get_worker_set_from_monitoring(
        &mut protocol.app,
        &protocol.monitoring,
        ethereum.chain_name,
    );
    assert_eq!(monitoring_worker_set, expected_new_worker_set);
}

#[test]
fn worker_set_cannot_be_updated_again_while_pending_worker_is_not_yet_confirmed() {
    let chains = vec![
        "Ethereum".to_string().try_into().unwrap(),
        "Polygon".to_string().try_into().unwrap(),
    ];
    let (mut protocol, ethereum, _, initial_workers, min_worker_bond) =
        test_utils::setup_test_case();

    let simulated_worker_set = test_utils::workers_to_worker_set(&mut protocol, &initial_workers);

    let worker_set =
        test_utils::get_worker_set_from_prover(&mut protocol.app, &ethereum.multisig_prover);

    assert_eq!(worker_set, simulated_worker_set);

    // creating a new worker set that only consists of two new workers
    let first_wave_of_new_workers = test_utils::create_new_workers_vec(
        chains.clone(),
        vec![("worker3".to_string(), 2), ("worker4".to_string(), 3)],
    );

    let expected_new_worker_set =
        test_utils::workers_to_worker_set(&mut protocol, &first_wave_of_new_workers);

    test_utils::register_workers(&mut protocol, &first_wave_of_new_workers, min_worker_bond);

    // Deregister old workers
    test_utils::deregister_workers(&mut protocol, &initial_workers);

    let response = protocol
        .app
        .execute_contract(
            ethereum.multisig_prover.admin_addr.clone(),
            ethereum.multisig_prover.contract_addr.clone(),
            &multisig_prover::msg::ExecuteMsg::UpdateWorkerSet,
            &[],
        )
        .unwrap();

    let session_id = test_utils::sign_proof(&mut protocol, &initial_workers, response);

    let proof = test_utils::get_proof(&mut protocol.app, &ethereum.multisig_prover, &session_id);

    // proof must be completed
    assert!(matches!(
        proof.status,
        multisig_prover::msg::ProofStatus::Completed { .. }
    ));
    assert_eq!(proof.message_ids.len(), 0);

    // starting and ending a poll for the first worker set rotation
    test_utils::execute_worker_set_poll(
        &mut protocol,
        &Addr::unchecked("relayer"),
        &ethereum.voting_verifier,
        &first_wave_of_new_workers,
    );

    // try to rotate again. this should be ignored, because the first rotation is not yet confirmed
    let second_wave_of_new_workers =
        test_utils::create_new_workers_vec(chains.clone(), vec![("worker5".to_string(), 5)]);

    test_utils::register_workers(&mut protocol, &second_wave_of_new_workers, min_worker_bond);

    // Deregister old workers
    test_utils::deregister_workers(&mut protocol, &first_wave_of_new_workers);

    // call update_worker_set again. This should just trigger resigning for the initial worker set update,
    // ignoring any further changes to the worker set
    let response = ethereum.multisig_prover.execute(
        &mut protocol.app,
        ethereum.multisig_prover.admin_addr.clone(),
        &multisig_prover::msg::ExecuteMsg::UpdateWorkerSet,
    );
    assert!(response.is_ok());

    test_utils::confirm_worker_set(
        &mut protocol.app,
        ethereum.multisig_prover.admin_addr.clone(),
        &ethereum.multisig_prover,
    );

    let new_worker_set =
        test_utils::get_worker_set_from_prover(&mut protocol.app, &ethereum.multisig_prover);

    assert_eq!(new_worker_set, expected_new_worker_set);

    // starting and ending a poll for the second worker rotation
    // in reality, this shouldn't succeed, because the prover should have prevented another rotation while an existing rotation was in progress.
    // But even if there is a poll, the prover should ignore it
    test_utils::execute_worker_set_poll(
        &mut protocol,
        &Addr::unchecked("relayer"),
        &ethereum.voting_verifier,
        &second_wave_of_new_workers,
    );

    let response = ethereum.multisig_prover.execute(
        &mut protocol.app,
        ethereum.multisig_prover.admin_addr.clone(),
        &multisig_prover::msg::ExecuteMsg::ConfirmWorkerSet,
    );
    assert!(response.is_err());
}

#[test]
fn worker_set_update_can_be_resigned() {
    let chains = vec![
        "Ethereum".to_string().try_into().unwrap(),
        "Polygon".to_string().try_into().unwrap(),
    ];
    let (mut protocol, ethereum, _, initial_workers, min_worker_bond) =
        test_utils::setup_test_case();

    let simulated_worker_set = test_utils::workers_to_worker_set(&mut protocol, &initial_workers);

    let worker_set =
        test_utils::get_worker_set_from_prover(&mut protocol.app, &ethereum.multisig_prover);

    assert_eq!(worker_set, simulated_worker_set);

    // creating a new worker set that only consists of two new workers
    let first_wave_of_new_workers = test_utils::create_new_workers_vec(
        chains.clone(),
        vec![("worker3".to_string(), 2), ("worker4".to_string(), 3)],
    );

    test_utils::register_workers(&mut protocol, &first_wave_of_new_workers, min_worker_bond);

    // Deregister old workers
    test_utils::deregister_workers(&mut protocol, &initial_workers);

    let response = protocol
        .app
        .execute_contract(
            ethereum.multisig_prover.admin_addr.clone(),
            ethereum.multisig_prover.contract_addr.clone(),
            &multisig_prover::msg::ExecuteMsg::UpdateWorkerSet,
            &[],
        )
        .unwrap();

    let first_session_id = get_multisig_session_id(response.clone());

    // signing didn't occur, trigger signing again
    let response = protocol
        .app
        .execute_contract(
            ethereum.multisig_prover.admin_addr.clone(),
            ethereum.multisig_prover.contract_addr.clone(),
            &multisig_prover::msg::ExecuteMsg::UpdateWorkerSet,
            &[],
        )
        .unwrap();

    let second_session_id = get_multisig_session_id(response.clone());
    assert_ne!(first_session_id, second_session_id);

    test_utils::sign_proof(&mut protocol, &initial_workers, response);

    // signing did occur, trigger signing again (in case proof was lost)
    let response = protocol
        .app
        .execute_contract(
            ethereum.multisig_prover.admin_addr.clone(),
            ethereum.multisig_prover.contract_addr.clone(),
            &multisig_prover::msg::ExecuteMsg::UpdateWorkerSet,
            &[],
        )
        .unwrap();

    let third_session_id = get_multisig_session_id(response.clone());
    assert_ne!(first_session_id, second_session_id);
    assert_ne!(second_session_id, third_session_id);

    test_utils::sign_proof(&mut protocol, &initial_workers, response);

    let proof = test_utils::get_proof(
        &mut protocol.app,
        &ethereum.multisig_prover,
        &second_session_id,
    );

    // proof must be completed
    assert!(matches!(
        proof.status,
        multisig_prover::msg::ProofStatus::Completed { .. }
    ));
}

#[test]
fn governance_should_confirm_new_worker_set_without_verification() {
    let chains: Vec<connection_router_api::ChainName> =
        vec!["Ethereum".to_string().try_into().unwrap()];
    let (mut protocol, ethereum, _, initial_workers, min_worker_bond) =
        test_utils::setup_test_case();

    // add third worker
    let mut new_workers = Vec::new();
    let new_worker = Worker {
        addr: Addr::unchecked("worker3"),
        supported_chains: chains.clone(),
        key_pair: test_utils::generate_key(2),
    };
    new_workers.push(new_worker);

    let expected_new_worker_set = test_utils::workers_to_worker_set(&mut protocol, &new_workers);

    test_utils::register_workers(&mut protocol, &new_workers, min_worker_bond);

    test_utils::deregister_workers(&mut protocol, &initial_workers);

    let _ = protocol
        .app
        .execute_contract(
            ethereum.multisig_prover.admin_addr.clone(),
            ethereum.multisig_prover.contract_addr.clone(),
            &ExecuteMsg::UpdateWorkerSet,
            &[],
        )
        .unwrap();

    test_utils::confirm_worker_set(
        &mut protocol.app,
        protocol.governance_address.clone(),
        &ethereum.multisig_prover,
    );

    let new_worker_set =
        test_utils::get_worker_set_from_prover(&mut protocol.app, &ethereum.multisig_prover);

    assert_eq!(new_worker_set, expected_new_worker_set);
}<|MERGE_RESOLUTION|>--- conflicted
+++ resolved
@@ -4,11 +4,7 @@
 use cw_multi_test::Executor;
 use multisig::key::KeyType;
 use integration_tests::contract::Contract;
-<<<<<<< HEAD
-
-=======
 use multisig_prover::msg::ExecuteMsg;
->>>>>>> b3b1576e
 use test_utils::Worker;
 
 use crate::test_utils::get_multisig_session_id;
@@ -99,11 +95,16 @@
         &ethereum.multisig_prover,
     );
 
-    let new_worker_set =
-<<<<<<< HEAD
-        test_utils::get_worker_set(&mut protocol.app, &ethereum.multisig_prover);
+    let new_worker_set = test_utils::get_worker_set_from_prover(&mut protocol.app, &ethereum.multisig_prover);
 
     assert_eq!(new_worker_set, expected_new_worker_set);
+
+    let monitoring_worker_set = test_utils::get_worker_set_from_monitoring(
+        &mut protocol.app,
+        &protocol.monitoring,
+        ethereum.chain_name,
+    );
+    assert_eq!(monitoring_worker_set, expected_new_worker_set);
 }
 
 #[test]
@@ -118,7 +119,7 @@
     let simulated_worker_set = test_utils::xrpl_workers_to_worker_set(&mut protocol, &initial_workers);
 
     let worker_set =
-        test_utils::get_xrpl_worker_set(&mut protocol.app, &xrpl.multisig_prover);
+        test_utils::get_xrpl_worker_set_from_prover(&mut protocol.app, &xrpl.multisig_prover);
 
     assert_eq!(worker_set, simulated_worker_set);
 
@@ -202,17 +203,14 @@
     );
 
     let new_worker_set =
-        test_utils::get_xrpl_worker_set(&mut protocol.app, &xrpl.multisig_prover);
-
-=======
-        test_utils::get_worker_set_from_prover(&mut protocol.app, &ethereum.multisig_prover);
->>>>>>> b3b1576e
+        test_utils::get_xrpl_worker_set_from_prover(&mut protocol.app, &xrpl.multisig_prover);
+
     assert_eq!(new_worker_set, expected_new_worker_set);
 
     let monitoring_worker_set = test_utils::get_worker_set_from_monitoring(
         &mut protocol.app,
         &protocol.monitoring,
-        ethereum.chain_name,
+        xrpl.chain_name,
     );
     assert_eq!(monitoring_worker_set, expected_new_worker_set);
 }
