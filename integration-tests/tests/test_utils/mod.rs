--- conflicted
+++ resolved
@@ -15,7 +15,7 @@
     coins, Addr, Attribute, BlockInfo, Coin, Event, HexBinary, StdError, Uint128, Uint64
 };
 use cw_multi_test::{App, AppResponse, Executor};
-use integration_tests::contract::Contract;
+use integration_tests::{contract::Contract, voting_verifier_contract::VotingContract};
 use integration_tests::coordinator_contract::CoordinatorContract;
 use integration_tests::gateway_contract::GatewayContract;
 use integration_tests::multisig_contract::MultisigContract;
@@ -26,6 +26,7 @@
 use integration_tests::router_contract::RouterContract;
 use integration_tests::service_registry_contract::ServiceRegistryContract;
 use integration_tests::voting_verifier_contract::VotingVerifierContract;
+use integration_tests::xrpl_voting_verifier_contract::XRPLVotingVerifierContract;
 use k256::ecdsa;
 use sha3::{Digest, Keccak256};
 
@@ -152,21 +153,20 @@
     bytes
 }
 
-pub fn vote_success_for_all_messages(
+pub fn vote_success_for_all_messages<T: VotingContract>(
     app: &mut App,
-    voting_verifier: &VotingVerifierContract,
+    voting_verifier: &T,
     messages: &[Message],
     verifiers: &[Verifier],
     poll_id: PollId,
-) {
+)
+where T::ExMsg: serde::ser::Serialize + std::fmt::Debug,
+{
     for verifier in verifiers {
         let response = voting_verifier.execute(
             app,
             verifier.addr.clone(),
-            &voting_verifier::msg::ExecuteMsg::Vote {
-                poll_id,
-                votes: vec![Vote::SucceededOnChain; messages.len()],
-            },
+            &T::construct_vote_message(poll_id, messages.len(), Vote::SucceededOnChain),
         );
         assert!(response.is_ok());
     }
@@ -192,11 +192,13 @@
 }
 
 /// Ends the poll. Be sure the current block height has advanced at least to the poll expiration, else this will fail
-pub fn end_poll(app: &mut App, voting_verifier: &VotingVerifierContract, poll_id: PollId) {
+pub fn end_poll<T: VotingContract>(app: &mut App, voting_verifier: &T, poll_id: PollId)
+where T::ExMsg: serde::ser::Serialize + std::fmt::Debug,
+{
     let response = voting_verifier.execute(
         app,
         Addr::unchecked("relayer"),
-        &voting_verifier::msg::ExecuteMsg::EndPoll { poll_id },
+        &T::construct_end_poll_message(poll_id),
     );
     assert!(response.is_ok());
 }
@@ -284,7 +286,6 @@
     assert!(response.is_ok());
 }
 
-<<<<<<< HEAD
 pub fn construct_xrpl_ticket_create_proof_and_sign(
     protocol: &mut Protocol,
     multisig_prover: &XRPLMultisigProverContract,
@@ -344,12 +345,12 @@
     response: AppResponse,
 ) -> Uint64 {
     let session_id: Uint64 =
-        get_event_attribute(&response.events, "wasm-signing_started", "session_id")
+        find_event_attribute(&response.events, "wasm-signing_started", "session_id")
             .map(|attr| attr.value.as_str().try_into().unwrap())
             .expect("couldn't get session_id");
 
     let unsigned_tx: HexBinary =
-        get_event_attribute(&response.events, "wasm-xrpl_signing_started", "unsigned_tx")
+        find_event_attribute(&response.events, "wasm-xrpl_signing_started", "unsigned_tx")
             .map(|attr| HexBinary::from_hex(attr.value.as_str()).unwrap())
             .expect("couldn't get unsigned_tx");
 
@@ -384,10 +385,7 @@
     session_id
 }
 
-pub fn get_messages_from_gateway(
-=======
 pub fn messages_from_gateway(
->>>>>>> bb58d241
     app: &mut App,
     gateway: &GatewayContract,
     message_ids: &[CrossChainId],
@@ -452,6 +450,7 @@
             multisig_session_id: *multisig_session_id,
         },
     );
+    println!("response: {:?}", query_response);
     assert!(query_response.is_ok());
     query_response.unwrap()
 }
@@ -855,7 +854,7 @@
 #[derive(Clone)]
 pub struct XRPLChain {
     pub gateway: GatewayContract,
-    pub voting_verifier: VotingVerifierContract,
+    pub voting_verifier: XRPLVotingVerifierContract,
     pub multisig_prover: XRPLMultisigProverContract,
     pub chain_name: ChainName,
 }
@@ -994,7 +993,7 @@
 pub fn setup_xrpl(protocol: &mut Protocol, verifiers: &[Verifier]) -> XRPLChain {
     let chain_name = ChainName::from_str("XRPL").unwrap();
 
-    let voting_verifier = VotingVerifierContract::instantiate_contract(
+    let voting_verifier = XRPLVotingVerifierContract::instantiate_contract(
         protocol,
         "doesn't matter".to_string().try_into().unwrap(),
         Threshold::try_from((9, 10)).unwrap().try_into().unwrap(),
@@ -1046,6 +1045,13 @@
         18u8,
     );
 
+    let response = multisig_prover.execute(
+        &mut protocol.app,
+        multisig_prover_admin,
+        &xrpl_multisig_prover::msg::ExecuteMsg::UpdateVerifierSet,
+    );
+    assert!(response.is_ok());
+
     let response = protocol.multisig.execute(
         &mut protocol.app,
         protocol.governance_address.clone(),
@@ -1231,18 +1237,10 @@
         "Ethereum".to_string().try_into().unwrap(),
         "XRPL".to_string().try_into().unwrap(),
     ];
-    let verifiers = vec![
-        Verifier {
-            addr: Addr::unchecked("verifier1"),
-            supported_chains: chains.clone(),
-            key_pair: generate_key(0),
-        },
-        Verifier {
-            addr: Addr::unchecked("verifier2"),
-            supported_chains: chains.clone(),
-            key_pair: generate_key(1),
-        },
-    ];
+    let verifiers = create_new_verifiers_vec(
+        chains.clone(),
+        vec![("verifier1".to_string(), 0), ("verifier2".to_string(), 1)],
+    );
     let min_verifier_bond = Uint128::new(100);
     let unbonding_period_days = 10;
     register_service(&mut protocol, min_verifier_bond, unbonding_period_days);
